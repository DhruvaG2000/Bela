<!DOCTYPE html>
<html>
	<head>
		<meta charset="utf-8">
		<title data-title>Bela IDE</title>
    <!-- <link rel="stylesheet" type="text/css" href="stylesheet.css?v=1" /> -->
    <link rel="stylesheet" type="text/css" href="/css/style.css" />
		<link rel="stylesheet" type="text/css" href="/css/goldenlayout-base.css" />
		<link rel="stylesheet" type="text/css" href="/css/goldenlayout-light-theme.css" />
    <script src="js/jquery.js"></script>
    <script src="js/dropdown.js" data-script-load></script>
	</head>

	<body>

    <div class="upper" data-upper>

      <div class="file-status">
				<span class="project">Project: <span class="current" data-current-project>None</span></span>
				<span class="file">File: <span class="current" data-current-file>None</span></span>
        <span><span class="status" data-current-status-title></span> <span class="current" data-current-status></span></span>
			</div>

      <div class="toolbar" id="toolbar" data-toolbar>

        <div class="shutdown-parent">
          <span class="control-button-shutdown shutdown toolBar" data-toolbar-shutdown id="shutdown" data-func="shutdownBBB"></span>
        </div>

        <div class="logo">
          <img src="images/logo.png">
        </div>

        <!-- <div id="control-text-3" class="tool-text st-st" data-toolbar-controltext3></div> -->

        <div class="start-stop">
          <span class="control-button-runstop start run toolBar" data="Run project" id="run" data-toolbar-run data-func="run"></span>
          <span class="control-button-runstop start stop toolBar" data="Stop project" data-toolbar-stop id="stop" data-func="stop"></span>
        </div>
        <div id="control-text-1" class="tool-text st-st" data-toolbar-controltext1></div>

        <div class="toolbar-functions">
					<span class="scope-button toolBar" data-toolbar-scope data="Launch scope"></span>
          <span class="gui-button toolBar" data-toolbar-gui data="Launch GUI"></span>
					<span class="console-button toolBar" data-toolbar-console data="Clear console" data-func="clearConsole"></span>
				</div>
        <div id="control-text-2" class="tool-text st-st" data-toolbar-controltext2></div>
				<!-- <div class="tool-text other"></div> -->
        <!-- <span id="control-text-3" class="control-text tool-text" data-toolbar-controltext3></span> -->
				<!-- <div class="system-status-text bela">Bela: --%</div> -->
				<div class="system-status-text cpu" data-toolbar-bela-cpu>CPU: --%</div>
				<div class="system-status-text msw" data-toolbar-cpu-msw>MSW: --</div>
				<div class="syntax-status" data-toolbar-status></div>
			</div>

      <!-- media divs -->

      <div id="img-display-parent" data-img-display-parent>
				<img id="img-display" data-img-display />
			</div>
			<div id="pd-svg-parent" data-pd-svg-parent>
				<div id="pd-svg" data-pd-svg></div>
			</div>
			<div id="audio-parent" data-audio-parent>
				<audio id="audio" data-audio controls></audio>
			</div>

      <pre id="editor" class="editor" data-editor></pre>

      <!-- tabs -->

      <div class="tabs" data-tabs>
        <div id="tab-menu" data-tab-menu>
          <ul class="tab-switches">
            <li id="open-tab" data-tab-open>
              <span><a href="#" class="tab-button">+</a></span>
            </li>
						<li class="explorer" data-tab-for="explorer" title="File explorer">
              <a href="#" rel="expl" class="tab-button"></a>
            </li>
						<li class="examples" data-tab-for="examples" title="Examples">
              <a href="#" rel="examp" class="tab-button"></a>
            </li>
						<li class="settings" data-tab-for="settings" title="Settings">
              <a href="#" rel="set" class="tab-button"></a>
            </li>
						<li class="pins" data-tab-for="pins" title="Pin diagram">
              <a href="#" rel="pins" class="tab-button"></a>
            </li>
						<li class="refs" data-tab-for="refs" title="Documentation">
              <a href="#" rel="refs" class="tab-button"></a>
            </li>
            <li class="libraries" data-tab-for="libraries" title="Libraries">
              <a href="#" rel="libs" class="tab-button"></a>
            </li>
            <li class="feedback" data-tab-for="feedback" title="Feedback">
              <a href="#" rel="feedback" class="tab-button"></a>
            </li>
          </ul>
        </div>

        <!--  tab content  -->
        <div id="tab-content-area">
          <section id="tab-content" data-tab-content>
            <div class="tab-info" data-tab="explorer">
              <div class="title-container">
                <h1>Project Explorer<hr /></h1>
              </div>

              <span class="dropdown" data-projects>
							  <button class="dropbtn" data-dropdown-for="project">Your projects</button>
                <div class="dropdown-content" data-dropdown="project">
                  <ul class="projectManager" id="projects" data-projects-select data-func="openProject">
                  </ul>
                  <!-- <select class="projectManager" id="projects" data-projects-select data-func="openProject" multiple>
  						    </select> -->
                </div>
							</span>
              <button id="new" class="create-project projectManager" data-func="newProject">New Project</button>

              <div class="open-project">
                <p class="project">Current project: <span data-current-project>None</span></p>
              </div>

              <div class="project-actions">
<<<<<<< HEAD
                <!-- <p>Actions:</p> -->
=======
>>>>>>> eb255685
                <button class="project-button project-save projectManager" data-func="saveAs" id="saveas" title="Save project as ..."></button>
                <button class="project-button project-new fileManager" data-func="newFile" title="Create new file"></button>
                <button class="project-button project-new-folder fileManager" data-func="newFolder" title="Create new folder"></button>
                <button class="button project-button project-upload fileManager" data-func="uploadFile" id="uploadFile" title="Upload file"></button>
                <a data-project-download href="/download" download><button class="project-button project-download fileManager" id="downloadProject" title="Download project"></button></a>
                <button class="project-button project-clean projectManager" id="cleanProject" data-func="cleanProject" title="Clean project"></button>
                <button class="project-button project-delete projectManager" id="deleteProject" data-func="deleteProject" title="Delete project"></button>
                <input type="file" id="uploadFileInput" class="hidden" data-upload-file-input multiple></input>
                <p class="project-text"></p>
              </div>


              <button class="accordion active" data-accordion-for="project-files">Project contents</button>
              <div class="panel show" data-accordion="project-files">
                <div class="file-list" data-file-list>
                </div>
              </div>

              <button class="accordion" data-accordion-for="git">Git manager</button>
              <div class="panel" data-accordion="git">

                <div class="git-no-repo" data-git-no-repo>
                  <button class="git-manager" data-func="init">Initialise Repo</button>
                </div>

                <div class="git-repo" data-git-repo>
                  <table class="gitTable">

                    <tr>
                      <td>
                        <button class="git-manager" data-func="command" data-command="status">Git status</button>
                        <button class="git-manager" data-func="command" data-command="log --pretty=oneline">Git log</button>
                      </td>
                    </tr>

                    <tr>
                      <td>
                        <select id="branches" class="git-manager" data-git-branches data-func="checkout"></select>
                        <button class="git-manager" data-func="branch">Create new branch</button>
                      </td>
                    </tr>

                    <tr>
                      <td>
                        <button class="git-manager" data-func="command" data-command="add -A">Stage all changes</button>
                        <button class="git-manager" data-func="commit" >Commit</button>
                        <button class="git-manager" data-func="command" data-command="checkout -- .">Discard changes</button>
                      </td>
                      <!--<button class="git-manager" data-func="command" data-command="revert HEAD">revert previous commit</button>-->
                    </tr>
                    <tr>
                      <td><select id="commits" class="git-manager" data-git-commits data-func="checkout"></select></td>
                    </tr>

                    <tr>
                      <td>
                        <form data-git-form class="git-manager">
                          <p>Git command: <input data-git-input type="text"></p>
                        </form>
                      </td>
                    </tr>

                  </table>
                </div>
              </div>
            </div>
            <div class="tab-info" data-tab="examples">
              <div class="title-container">
                <h1>Examples<hr /></h1>
              </div>
              <ul class="projectManager" data-examples data-func="openExample"></ul>
            </div>

            <div class="tab-info" data-tab="settings">
              <div class="title-container">
                <h1>Settings<hr /></h1>
              </div>

              <table class="tabTable choice boot">
              <tr>
                <td class="left-choice">Run project on boot:</td>
                <td class="right-choice">
                  <span class="mini-dropdown">
                    <select id="runOnBoot" class="small" data-run-on-boot></select>
                  </span>
                </td>
              </tr>
            </table>
              <button class="accordion active" data-accordion-for="project-settings">Project Settings</button>

              <div class="panel show" data-accordion="project-settings">
                <table class="tabTable choice">
                  <tr>
                    <td class="left-choice">Block size (audio frames):</td>
                    <td class="right-choice">
                      <span class="mini-dropdown">
                        <select id="buffer-size" class="settingsManager small" data-func="setCLArg" data-key="-p">
                          <option value="2">2</option>
                          <option value="4">4</option>
                          <option value="8">8</option>
                          <option value="16">16</option>
                          <option value="32">32</option>
                          <option value="64">64</option>
                          <option value="128">128</option>
                        </select>
                      </span>
                    </td>
                  </tr>
                  <tr>
                    <td class="left-choice">Analog Channels:</td>
                    <td class="right-choice">
                      <span class="mini-dropdown">
                        <select id="analog-channels" class="settingsManager small" data-func="setCLArg" data-key="-C">
                          <option value="2">2</option>
                          <option value="4">4</option>
                          <option value="8">8</option>
                        </select>
                      </span>
                    </td>
                  </tr>
                  <tr>
                    <td class="left-choice">Analog Sample Rate (Hz):</td>
                    <td class="right-choice">
                      <span class="mini-dropdown">
                        <select id="analog-samplerate" class="settingsManager small" data-analog-samplerate data-func="setCLArg" data-key="-C">
                          <option value="2">88200</option>
                          <option value="4">44100</option>
                          <option value="8">22050</option>
                        </select>
                      </span>
                    </td>
                  </tr>
                  <tr>
                    <td class="left-choice">Digital Channels:</td>
                    <td class="right-choice">
                      <span class="mini-dropdown">
                        <select id="digital-channels" class="settingsManager small" data-func="setCLArg" data-key="-B">
                          <option value="2">2</option>
                          <option value="4">4</option>
                          <option value="8">8</option>
                          <option value="16">16</option>
                        </select>
                      </span>
                    </td>
                  </tr>
                  <tr>
                    <td class="left-choice">Headphone level (dB):</td>
                    <td class="right-choice">
                      <span class="number-picker" data-number-picker>
                        <button class="settingsManager input-number-decrement"  data-func="setCLArg" data-key="-H" data-number-picker-decrement value="">-</button>
                        <input id="hp-level" class="settingsManager input-number number-picker" data-func="setCLArg" type="text" max="0" min="-63" step="1" data-key="-H" data-number-picker-input></input>
                        <button class="settingsManager input-number-increment"  data-func="setCLArg" data-key="-H" data-number-picker-increment value="">+</button>
                    </td>
                  </tr>
                  <tr>
                    <td class="left-choice">Use Analog:</td>
                    <td class="right-choice">
                      <input type="checkbox" id="use-analog" class="settingsManager checkbox-slider" data-func="setCLArg" data-key="-N" value="1">
                    </td>
                  </tr>
                  <tr>
                    <td class="left-choice">Use Digital:</td>
                    <td class="right-choice">
                      <input type="checkbox" id="use-digital" class="settingsManager checkbox-slider" data-func="setCLArg" data-key="-G" value="1"><span></span>
                    </td>
                  </tr>
                  <tr data-settings="mute-speaker">
                    <td class="left-choice">Mute Speaker:</td>
                    <td class="right-choice">
                      <input type="checkbox" id="mute-speaker" class="settingsManager checkbox-slider" data-func="setCLArg" data-key="-M" value="1">
                    </td>
                  </tr>
                  <tr>
                    <td class="left-choice">DAC level (dB):</td>
                    <td class="right-choice">
                      <span class="number-picker" data-number-picker>
                        <button class="settingsManager input-number-decrement"  data-func="setCLArg" data-key="-D" data-number-picker-decrement value="">-</button>
                        <input id="dac-level" class="settingsManager input-number number-picker" data-func="setCLArg" type="text" max="0" min="-63" step="1" data-key="-D" data-number-picker-input></input>
                        <button class="settingsManager input-number-increment"  data-func="setCLArg" data-key="-D" data-number-picker-increment value="">+</button>
                      </span>
                    </td>
                  </tr>
                  <tr>
                    <td class="left-choice">ADC level (dB):</td>
                    <td class="right-choice">
                      <span class="number-picker" data-number-picker>
                        <button class="settingsManager input-number-decrement" data-func="setCLArg" data-key="-A" data-number-picker-decrement>-</button>
                        <input id="adc-level" class="settingsManager input-number number-picker" data-func="setCLArg" type="text" max="0" min="-63" step="1" data-key="-A" data-number-picker-input></input>
                        <button class="settingsManager input-number-increment" data-func="setCLArg" data-key="-A" data-number-picker-increment>+</button>
                      </span>
                    </td>
                  </tr>
                  <tr>
                    <td class="left-choice">PGA Gain left (dB):</td>
                    <td class="right-choice">
                      <span class="number-picker" data-number-picker>
                        <button class="settingsManager input-number-decrement" data-func="setCLArg" data-key="--pga-gain-left" data-number-picker-decrement>-</button>
                        <input id="pga-left" class="settingsManager input-number number-picker" data-func="setCLArg" type="text" min="0" max="63" step="1" data-key="--pga-gain-left" data-number-picker-input></input>
                        <button class="settingsManager input-number-increment" data-func="setCLArg" data-key="--pga-gain-left" data-number-picker-increment>+</button>
                      </span>
                    </td>
                  </tr>
                  <tr>
                    <td class="left-choice">PGA Gain right (dB):</td>
                    <td class="right-choice">
                      <span class="number-picker" data-number-picker>
                        <button class="settingsManager input-number-decrement" data-func="setCLArg" data-key="--pga-gain-right" data-number-picker-decrement>-</button>
                        <input id="pga-right" class="settingsManager input-number number-picker" data-func="setCLArg" type="text" min="0" max="63" step="1" data-key="--pga-gain-right" data-number-picker-input></input>
                        <button class="settingsManager input-number-increment" data-func="setCLArg" data-key="--pga-gain-right" data-number-picker-increment>+</button>
                      </span>
                    </td>
                  </tr>
                  <tr>
                    <td class="left-choice">Disable LED:</td>
                    <td class="right-choice">
                      <input type="checkbox" id="disable-led" class="settingsManager checkbox-slider" data-func="setCLArg" data-key="--disable-led" value="0">
                    </td>
                  </tr>
                  <tr>
                    <td class="left-choice">User Command Line Arguments:</td>
                    <td class="right-choice">
                      <input id="user-clargs" class="settingsManager" data-func="setCLArg" type="text" data-key="user"></input>
                    </td>
                  </tr>
                  <tr>
                    <td class="left-choice">Make Parameters:</td>
                    <td class="right-choice">
                      <input id="make-params" class="settingsManager" data-func="setCLArg" type="text" data-key="make"></input>
                    </td>
                  </tr>
                </table>
                <button class="settingsManager settings-button" data-func="restoreDefaultCLArgs">Restore default project settings</button>
              </div>

              <button class="accordion" data-accordion-for="capelet-settings">Capelet Settings</button>
              <div class="panel" data-accordion="capelet-settings">
                <table class="tabTable capelet-settings choice">
                  <tr>
                    <td class="left-choice">Multiplexer Capelet:</td>
                    <td class="right-choice">
                      <span class="mini-dropdown">
                        <select id="multiplexer-capelet" class="settingsManager small" data-func="setCLArg" data-key="-X">
                          <option value="0">Not Used</option>
                          <option value="2">16 Channels</option>
                          <option value="4">32 Channels</option>
                          <option value="8">64 Channels</option>
                        </select>
                      </span>
                    </td>
                  </tr>
                  <tr>
                    <td class="left-choice">Audio Expander Capelet:</td>
                    <td class="right-choice">
                      <span class="mini-dropdown">
                        <select id="audio-expander-capelet" class="settingsManager small" data-func="useAudioExpander" data-key="audioExpander">
                          <option value="0">Not Used</option>
                          <option value="1">Active</option>
                        </select>
                      </span>
                    </td>
                  </tr>
                </table>
                <p class="tab-subheading">Audio Expander channel toggles:</p>
                <table id="audioExpanderTable" data-audio-expander-table class="choice">
                  <tr>
                    <th class="left-choice">Channel</th>
                    <th class="right-choice half">Input</th>
                    <th class="right-choice half">Output</th>
                  </tr>
                  <tr>
                    <td class="left-choice">0</td>
                    <td class="right-choice half">
                      <input type="checkbox" class="audioExpanderCheck checkbox-slider" data-channel="0" data-func="input" value="0" >
                    </td>
                    <td class="right-choice half">
                      <input type="checkbox" class="audioExpanderCheck checkbox-slider" data-channel="0" data-func="output" value="0" >
                    </td>
                  </tr>
                  <tr>
                    <td class="left-choice">1</td>
                    <td class="right-choice half">
                      <input type="checkbox" class="audioExpanderCheck checkbox-slider" data-channel="1" data-func="input" value="0" >
                    </td>
                    <td class="right-choice half">
                      <input type="checkbox" class="audioExpanderCheck checkbox-slider" data-channel="1" data-func="output" value="0" >
                    </td>
                  </tr>
                  <tr>
                    <td class="left-choice">2</td>
                    <td class="right-choice half">
                      <input type="checkbox" class="audioExpanderCheck checkbox-slider" data-channel="2" data-func="input" value="0" >
                    </td>
                    <td class="right-choice half">
                      <input type="checkbox" class="audioExpanderCheck checkbox-slider" data-channel="2" data-func="output" value="0" >
                    </td>
                  </tr>
                  <tr>
                    <td class="left-choice">3</td>
                    <td class="right-choice half">
                      <input type="checkbox" class="audioExpanderCheck checkbox-slider" data-channel="3" data-func="input" value="0" >
                    </td>
                    <td class="right-choice half">
                      <input type="checkbox" class="audioExpanderCheck checkbox-slider" data-channel="3" data-func="output" value="0" >
                    </td>
                  </tr>
                  <tr>
                    <td class="left-choice">4</td>
                    <td class="right-choice half">
                      <input type="checkbox" class="audioExpanderCheck checkbox-slider" data-channel="4" data-func="input" value="0" >
                    </td>
                    <td class="right-choice half">
                      <input type="checkbox" class="audioExpanderCheck checkbox-slider" data-channel="4" data-func="output" value="0" >
                    </td>
                  </tr>
                  <tr>
                    <td class="left-choice">5</td>
                    <td class="right-choice half">
                      <input type="checkbox" class="audioExpanderCheck checkbox-slider" data-channel="5" data-func="input" value="0" >
                    </td>
                    <td class="right-choice half">
                      <input type="checkbox" class="audioExpanderCheck checkbox-slider" data-channel="5" data-func="output" value="0" >
                    </td>
                  </tr>
                  <tr>
                    <td class="left-choice">6</td>
                    <td class="right-choice half">
                      <input type="checkbox" class="audioExpanderCheck checkbox-slider" data-channel="6" data-func="input" value="0" >
                    </td>
                    <td class="right-choice half">
                      <input type="checkbox" class="audioExpanderCheck checkbox-slider" data-channel="6" data-func="output" value="0" >
                    </td>
                  </tr>
                  <tr>
                    <td class="left-choice">7</td>
                    <td class="right-choice half">
                      <input type="checkbox" class="audioExpanderCheck checkbox-slider" data-channel="7" data-func="input" value="0" >
                    </td>
                    <td class="right-choice half">
                      <input type="checkbox" class="audioExpanderCheck checkbox-slider" data-channel="7" data-func="output" value="0" >
                    </td>
                  </tr>
                </table>
              </div>

              <button class="accordion" data-accordion-for="ide-settings">IDE Settings</button>
              <div class="panel" data-accordion="ide-settings">

								<table class="tabTable choice">

									<tr>
										<td class="left-choice">Autocomplete:</td>
										<td class="right-choice">
                      <input type="checkbox" id="liveAutocompletion" class="settingsManager checkbox-slider" data-func="setIDESetting" data-key="liveAutocompletion" value="1" >
                    </td>
									</tr>

									<tr>
										<td class="left-choice">Syntax Checking:</td>
										<td class="right-choice">
                      <input type="checkbox" id="liveSyntaxChecking" class="settingsManager checkbox-slider" data-func="setIDESetting" data-key="liveSyntaxChecking" value="1" >
                    </td>
									</tr>

									<tr>
										<td class="left-choice">Verbose build errors:</td>
										<td class="right-choice">
                      <input type="checkbox" id="verboseErrors" class="settingsManager checkbox-slider" data-func="setIDESetting" data-key="verboseErrors" value="1" >
                    </td>
									</tr>

									<tr>
										<td class="left-choice">CPU monitoring:</td>
										<td class="right-choice">
                      <input type="checkbox" id="cpuMonitoring" class="settingsManager checkbox-slider" data-func="setIDESetting" data-key="cpuMonitoring" value="1" >
                    </td>
									</tr>

									<tr>
										<td class="left-choice">Xenomai stats:</td>
										<td class="right-choice">
                      <input type="checkbox" id="cpuMonitoringVerbose" class="settingsManager checkbox-slider" data-func="setIDESetting" data-key="cpuMonitoringVerbose" value="1" >
                    </td>
									</tr>

									<tr>
										<td class="left-choice">Never delete console logs:</td>
										<td class="right-choice">
                      <input type="checkbox" id="consoleDelete" class="settingsManager checkbox-slider" data-func="setIDESetting" data-key="consoleDelete" value="1" >
                    </td>
									</tr>

									<tr>
										<td class="left-choice">View hidden files:</td>
										<td class="right-choice">
                      <input type="checkbox" id="viewHiddenFiles" class="settingsManager checkbox-slider" data-func="setIDESetting" data-key="viewHiddenFiles" value="1" >
                    </td>
									</tr>

								</table>
                <button class="settingsManager settings-button" data-func="restoreDefaultIDESettings">Restore default IDE settings</button>
              </div>

							<button class="accordion" data-accordion-for="other-settings">Other system functions</button>
              <div class="panel" data-accordion="other-settings">
                <button class="settingsManager" data-func="shutdownBBB">Shutdown Board</button>
                <br />
                <a href="download?all=all" download><button class="settingsManager">Download All Projects</button></a>
                <br />
                <button class="settingsManager" data-func="updateBela">Update Bela</button>
                <br />
                <button class="settingsManager" data-func="aboutPopup">About Bela</button>
              </div>

            </div>

            <div class="tab-info" data-tab="pins">
              <div class="title-container">
                <h1>Pin Diagram<hr /></h1>
              </div>
              <div id="pin_container">
                <p class="diagram-text">Hover over the coloured sections for more information.</p>
                <object data="belaDiagram/diagram.html" id="pin_diagram_object" data-pin-diagram>
                  Your browser doesn’t support the object tag.
                </object>
              </div>
            </div>
            <div class="tab-info" data-tab="refs">
              <div class="title-container">
                <h1>Documentation<hr /></h1>
              </div>
							<a href="documentation" target="_blank">
                <button class="doc-button">Launch full documentation</button>
              </a>
							<div id="docsParent" class="sections">

                  <button class="accordion" data-accordion-for="bela-context">The Bela Context</button>
                  <div class="panel" data-accordion="bela-context">
  									<ul class="subsections" data-docs-context>
  									</ul>
                  </div>

                  <button class="accordion" data-accordion-for="api">The API</button>
                  <div class="panel" data-accordion="api">
  									<ul class="subsections" data-docs-api>
  									</ul>
                  </div>

                  <button class="accordion" data-accordion-for="utilities">Utilities</button>
                  <div class="panel" data-accordion="utilities">
  									<ul class="subsections" data-docs-utility>
  									</ul>
                  </div>

							</div>
            </div>

            <div class="tab-info" data-tab="libraries">
              <div class="title-container">
                <h1>Libraries<hr /></h1>
              </div>
              <ul class="libraries-list-parent" data-libraries-list data-func="resources"></ul>
            </div>

            <div class="tab-info" data-tab="feedback">
              <div class="title-container">
                <h1>Feedback<hr /></h1>
              </div>

              <p>Thank you for using the early release of the Bela IDE!</p>
              <p>We listen to and rely on your feedback to make this IDE the best it can be. We would love to hear what you think - these forms take only a few mintues, and require an internet conneciton.</p>
              <p>Please fill out our general feedback form to share your thoughts and experiences with the new IDE:</p>
              <button class="general feedback"><a href="https://forms.gle/y45V57FxHNRMyQci8" target="_blank">Go to the General Feedback form</a></button>

              <p>Found a bug? Take some screenshots, and report it here:</p>
              <button class="bug feedback"><a href="https://forms.gle/w5HAajdaJuVg4UZM6" target="_blank">Go to the Bug Report form</a></button>

              <p>As always, thank you for being part of the global Bela community. We hope you enjoy this new IDE as much as we enjoy creating it. :)</p>

            </div>
          </section>
        </div>
      </div>
    </div>

    <div id="beaglert-console" data-console>
      <div id="beaglert-consoleWrapper" data-console-contents-wrapper></div>
      <form id="beaglert-consoleForm" data-console-form>
        <div id="beaglert-console-inputLeft">
          <div id="beaglert-consoleInput-pre" data-console-input-pre></div>
        </div>
        <div id="beaglert-console-inputRight">
          <input id="beaglert-consoleInput" type="text" autocomplete="off" data-console-input/>
        </div>
        <input type="submit" style="visibility: hidden; display: none;" />
      </form>
    </div>

		<div id="overlay" data-overlay>
		</div>

		<div id="popup" data-popup>
			<div id="popup-content" data-popup-content>
				<h1></h1>
        <h3></h3>
				<p></p>
        <code></code>
				<form>
        </form>
			</div>
		</div>

    <div id="popup-nointeraction" data-popup-nointeraction>
    </div>

		<script src="js/ace/ace.js"></script>
		<script src="js/ace/ext-language_tools.js"></script>
		<script src="socket.io/socket.io.js"></script>
		<script src="js/keypress.js"></script>
		<script src="js/pd-fileutils.js"></script>
		<script src="js/goldenlayout.js"></script>
		<script src="js/polyfill.js"></script>
		<script src="js/clipboard.min.js"></script>
		<script src="js/bundle.js"></script>
    <script src="js/interface.js"></script>

	</body>

</html><|MERGE_RESOLUTION|>--- conflicted
+++ resolved
@@ -123,10 +123,6 @@
               </div>
 
               <div class="project-actions">
-<<<<<<< HEAD
-                <!-- <p>Actions:</p> -->
-=======
->>>>>>> eb255685
                 <button class="project-button project-save projectManager" data-func="saveAs" id="saveas" title="Save project as ..."></button>
                 <button class="project-button project-new fileManager" data-func="newFile" title="Create new file"></button>
                 <button class="project-button project-new-folder fileManager" data-func="newFolder" title="Create new folder"></button>
