<!DOCTYPE html>
<html>
  <head>
    <meta charset="utf-8">
    <title data-title>Bela IDE</title>
    <!-- <link rel="stylesheet" type="text/css" href="stylesheet.css?v=1" /> -->
    <link rel="stylesheet" type="text/css" href="/css/style.css" />
    <link rel="stylesheet" type="text/css" href="/css/goldenlayout-base.css" />
    <link rel="stylesheet" type="text/css" href="/css/goldenlayout-light-theme.css" />
    <script src="js/jquery.js"></script>
    <script src="js/dropdown.js" data-script-load></script>
  </head>

  <body>

    <div class="upper" data-upper>

      <div class="file-status">
        <span class="project">Project: <span class="current" data-current-project>None</span></span>
        <span class="file">File: <span class="current" data-current-file>None</span></span>
        <span><span class="status" data-current-status-title></span> <span class="current" data-current-status></span></span>
      </div>

      <div class="toolbar" id="toolbar" data-toolbar>

        <div class="shutdown-parent">
          <span class="control-button-shutdown shutdown toolBar" data-toolbar-shutdown id="shutdown" data-func="shutdownBBB"></span>
        </div>

        <div class="logo">
          <img src="images/logo.png">
        </div>

        <!-- <div id="control-text-3" class="tool-text st-st" data-toolbar-controltext3></div> -->

        <div class="start-stop">
          <span class="control-button-runstop start run toolBar" data="Run project" id="run" data-toolbar-run data-func="run"></span>
          <span class="control-button-runstop start stop toolBar" data="Stop project" data-toolbar-stop id="stop" data-func="stop"></span>
        </div>
        <div id="control-text-1" class="tool-text st-st" data-toolbar-controltext1></div>

        <div class="toolbar-functions">
          <span class="scope-button toolBar" data-toolbar-scope data="Launch scope"></span>
          <span class="gui-button toolBar" data-toolbar-gui data="Launch GUI"></span>
          <span class="console-button toolBar" data-toolbar-console data="Clear console" data-func="clearConsole"></span>
        </div>
        <div id="control-text-2" class="tool-text st-st" data-toolbar-controltext2></div>
        <!-- <div class="tool-text other"></div> -->
        <!-- <span id="control-text-3" class="control-text tool-text" data-toolbar-controltext3></span> -->
        <!-- <div class="system-status-text bela">Bela: --%</div> -->
        <div class="system-status-text cpu" data-toolbar-bela-cpu>CPU: --%</div>
        <div class="system-status-text msw" data-toolbar-cpu-msw>MSW: --</div>
        <div class="syntax-status" data-toolbar-status></div>
      </div>

      <!-- media divs -->

      <div id="img-display-parent" data-img-display-parent>
        <img id="img-display" data-img-display />
      </div>
      <div id="pd-svg-parent" data-pd-svg-parent>
        <div id="pd-svg" data-pd-svg></div>
      </div>
      <div id="audio-parent" data-audio-parent>
        <audio id="audio" data-audio controls></audio>
      </div>

      <pre id="editor" class="editor" data-editor></pre>

      <!-- tabs -->

      <div class="tabs" data-tabs>
        <div id="tab-menu" data-tab-menu>
          <ul class="tab-switches">
            <li id="open-tab" data-tab-open>
              <span><a href="#" class="tab-button">+</a></span>
            </li>
            <li class="explorer" data-tab-for="explorer" title="File explorer">
              <a href="#" rel="expl" class="tab-button"></a>
            </li>
            <li class="examples" data-tab-for="examples" title="Examples">
              <a href="#" rel="examp" class="tab-button"></a>
            </li>
            <li class="settings" data-tab-for="settings" title="Settings">
              <a href="#" rel="set" class="tab-button"></a>
            </li>
            <li class="pins" data-tab-for="pins" title="Pin diagram">
              <a href="#" rel="pins" class="tab-button"></a>
            </li>
            <li class="refs" data-tab-for="refs" title="Documentation">
              <a href="#" rel="refs" class="tab-button"></a>
            </li>
            <li class="libraries" data-tab-for="libraries" title="Libraries">
              <a href="#" rel="libs" class="tab-button"></a>
            </li>
          </ul>
        </div>

        <!--  tab content  -->
        <div id="tab-content-area">
          <section id="tab-content" data-tab-content>
            <div class="tab-info" data-tab="explorer">
              <div class="title-container">
                <h1>Project Explorer<hr /></h1>
              </div>

              <span class="dropdown" data-projects>
                <button class="dropbtn" data-dropdown-for="project">Your projects</button>
                <div class="dropdown-content" data-dropdown="project">
                  <ul class="projectManager" id="projects" data-projects-select data-func="openProject">
                  </ul>
                  <!-- <select class="projectManager" id="projects" data-projects-select data-func="openProject" multiple>
                  </select> -->
                </div>
              </span>
              <button id="new" class="create-project projectManager" data-func="newProject">New Project</button>

              <div class="open-project">
                <p class="project">Current project: <span data-current-project>None</span></p>
              </div>

              <div class="project-actions">
                <button class="project-button project-save projectManager" data-func="saveAs" id="saveas" title="Save project as ..."></button>
                <button class="project-button project-new fileManager" data-func="newFile" title="Create new file"></button>
                <button class="project-button project-new-folder fileManager" data-func="newFolder" title="Create new folder"></button>
                <button class="button project-button project-upload fileManager" data-func="uploadFile" id="uploadFile" title="Upload file"></button>
                <a data-project-download href="/download" download><button class="project-button project-download fileManager" id="downloadProject" title="Download project"></button></a>
                <button class="project-button project-clean projectManager" id="cleanProject" data-func="cleanProject" title="Clean project"></button>
                <button class="project-button project-delete projectManager" id="deleteProject" data-func="deleteProject" title="Delete project"></button>
                <input type="file" id="uploadFileInput" class="hidden" data-upload-file-input multiple></input>
                <p class="project-text"></p>
              </div>


              <button class="accordion active" data-accordion-for="project-files" data-parent="explorer">Project contents</button>
              <div class="panel show" data-accordion="project-files">
                <div class="file-list" data-file-list>
                </div>
              </div>

              <button class="accordion" data-accordion-for="git" data-parent="explorer">Git manager</button>
              <div class="panel" data-accordion="git">

                <div class="git-no-repo" data-git-no-repo>
                  <button class="git-manager" data-func="init">Initialise Repo</button>
                </div>

                <div class="git-repo" data-git-repo>
                  <table class="gitTable">

                    <tr>
                      <td>
                        <button class="git-manager" data-func="command" data-command="status">Git status</button>
                        <button class="git-manager" data-func="command" data-command="log --pretty=oneline">Git log</button>
                      </td>
                    </tr>

                    <tr>
                      <td>
                        <select id="branches" class="git-manager" data-git-branches data-func="checkout"></select>
                        <button class="git-manager" data-func="branch">Create new branch</button>
                      </td>
                    </tr>

                    <tr>
                      <td>
                        <button class="git-manager" data-func="command" data-command="add -A">Stage all changes</button>
                        <button class="git-manager" data-func="commit" >Commit</button>
                        <button class="git-manager" data-func="command" data-command="checkout -- .">Discard changes</button>
                      </td>
                      <!--<button class="git-manager" data-func="command" data-command="revert HEAD">revert previous commit</button>-->
                    </tr>
                    <tr>
                      <td><select id="commits" class="git-manager" data-git-commits data-func="checkout"></select></td>
                    </tr>

                    <tr>
                      <td>
                        <form data-git-form class="git-manager">
                          <p>Git command: <input data-git-input type="text"></p>
                        </form>
                      </td>
                    </tr>

                  </table>
                </div>
              </div>
            </div>
            <div class="tab-info" data-tab="examples">
              <div class="title-container">
                <h1>Examples<hr /></h1>
              </div>
              <ul class="projectManager" data-examples data-func="openExample"></ul>
            </div>

            <div class="tab-info" data-tab="settings">
              <div class="title-container">
                <h1>Settings<hr /></h1>
              </div>

              <table class="tabTable choice boot">
              <tr>
                <td class="left-choice">Run project on boot:</td>
                <td class="right-choice">
                  <span class="mini-dropdown">
                    <select id="runOnBoot" class="small" data-run-on-boot></select>
                  </span>
                </td>
              </tr>
            </table>
              <button class="accordion active" data-accordion-for="project-settings" data-parent="settings">Project Settings</button>

              <div class="panel show" data-accordion="project-settings">
                <table class="tabTable choice">
                  <tr>
                    <td class="left-choice">Block size (audio frames):</td>
                    <td class="right-choice">
                      <span class="mini-dropdown">
                        <select id="buffer-size" class="settingsManager small" data-func="setCLArg" data-key="-p">
                          <option value="2">2</option>
                          <option value="4">4</option>
                          <option value="8">8</option>
                          <option value="16">16</option>
                          <option value="32">32</option>
                          <option value="64">64</option>
                          <option value="128">128</option>
                        </select>
                      </span>
                    </td>
                  </tr>
                  <tr>
                    <td class="left-choice">Analog Channels:</td>
                    <td class="right-choice">
                      <span class="mini-dropdown">
                        <select id="analog-channels" class="settingsManager small" data-func="setCLArg" data-key="-C">
                          <option value="2">2</option>
                          <option value="4">4</option>
                          <option value="8">8</option>
                        </select>
                      </span>
                    </td>
                  </tr>
                  <tr>
                    <td class="left-choice">Analog Sample Rate (Hz):</td>
                    <td class="right-choice">
                      <span class="mini-dropdown">
                        <select id="analog-samplerate" class="settingsManager small" data-analog-samplerate data-func="setCLArg" data-key="-C">
                          <option value="2">88200</option>
                          <option value="4">44100</option>
                          <option value="8">22050</option>
                        </select>
                      </span>
                    </td>
                  </tr>
                  <tr>
                    <td class="left-choice">Digital Channels:</td>
                    <td class="right-choice">
                      <span class="mini-dropdown">
                        <select id="digital-channels" class="settingsManager small" data-func="setCLArg" data-key="-B">
                          <option value="2">2</option>
                          <option value="4">4</option>
                          <option value="8">8</option>
                          <option value="16">16</option>
                        </select>
                      </span>
                    </td>
                  </tr>
                  <tr>
                    <td class="left-choice">Headphone level (dB):</td>
                    <td class="right-choice">
                      <span class="number-picker" data-number-picker>
                        <button class="settingsManager input-number-decrement"  data-func="setCLArg" data-key="-H" data-number-picker-decrement value="">-</button>
                        <input id="hp-level" class="settingsManager input-number number-picker" data-func="setCLArg" type="text" max="0" min="-63" step="1" data-key="-H" data-number-picker-input></input>
                        <button class="settingsManager input-number-increment"  data-func="setCLArg" data-key="-H" data-number-picker-increment value="">+</button>
                    </td>
                  </tr>
                  <tr>
                    <td class="left-choice">Use Analog:</td>
                    <td class="right-choice">
                      <input type="checkbox" id="use-analog" class="settingsManager checkbox-slider" data-func="setCLArg" data-key="-N" value="1">
                    </td>
                  </tr>
                  <tr>
                    <td class="left-choice">Use Digital:</td>
                    <td class="right-choice">
                      <input type="checkbox" id="use-digital" class="settingsManager checkbox-slider" data-func="setCLArg" data-key="-G" value="1"><span></span>
                    </td>
                  </tr>
                  <tr data-settings="mute-speaker">
                    <td class="left-choice">Mute Speaker:</td>
                    <td class="right-choice">
                      <input type="checkbox" id="mute-speaker" class="settingsManager checkbox-slider" data-func="setCLArg" data-key="-M" value="1">
                    </td>
                  </tr>
                  <tr>
                    <td class="left-choice">DAC level (dB):</td>
                    <td class="right-choice">
                      <span class="number-picker" data-number-picker>
                        <button class="settingsManager input-number-decrement"  data-func="setCLArg" data-key="-D" data-number-picker-decrement value="">-</button>
                        <input id="dac-level" class="settingsManager input-number number-picker" data-func="setCLArg" type="text" max="0" min="-63" step="1" data-key="-D" data-number-picker-input></input>
                        <button class="settingsManager input-number-increment"  data-func="setCLArg" data-key="-D" data-number-picker-increment value="">+</button>
                      </span>
                    </td>
                  </tr>
                  <tr>
                    <td class="left-choice">ADC level (dB):</td>
                    <td class="right-choice">
                      <span class="number-picker" data-number-picker>
                        <button class="settingsManager input-number-decrement" data-func="setCLArg" data-key="-A" data-number-picker-decrement>-</button>
                        <input id="adc-level" class="settingsManager input-number number-picker" data-func="setCLArg" type="text" max="0" min="-63" step="1" data-key="-A" data-number-picker-input></input>
                        <button class="settingsManager input-number-increment" data-func="setCLArg" data-key="-A" data-number-picker-increment>+</button>
                      </span>
                    </td>
                  </tr>
                  <tr>
                    <td class="left-choice">PGA Gain left (dB):</td>
                    <td class="right-choice">
                      <span class="number-picker" data-number-picker>
                        <button class="settingsManager input-number-decrement" data-func="setCLArg" data-key="--pga-gain-left" data-number-picker-decrement>-</button>
                        <input id="pga-left" class="settingsManager input-number number-picker" data-func="setCLArg" type="text" min="0" max="63" step="1" data-key="--pga-gain-left" data-number-picker-input></input>
                        <button class="settingsManager input-number-increment" data-func="setCLArg" data-key="--pga-gain-left" data-number-picker-increment>+</button>
                      </span>
                    </td>
                  </tr>
                  <tr>
                    <td class="left-choice">PGA Gain right (dB):</td>
                    <td class="right-choice">
                      <span class="number-picker" data-number-picker>
                        <button class="settingsManager input-number-decrement" data-func="setCLArg" data-key="--pga-gain-right" data-number-picker-decrement>-</button>
                        <input id="pga-right" class="settingsManager input-number number-picker" data-func="setCLArg" type="text" min="0" max="63" step="1" data-key="--pga-gain-right" data-number-picker-input></input>
                        <button class="settingsManager input-number-increment" data-func="setCLArg" data-key="--pga-gain-right" data-number-picker-increment>+</button>
                      </span>
                    </td>
                  </tr>
                  <tr>
                    <td class="left-choice">Disable LED:</td>
                    <td class="right-choice">
                      <input type="checkbox" id="disable-led" class="settingsManager checkbox-slider" data-func="setCLArg" data-key="--disable-led" value="0">
                    </td>
                  </tr>
                  <tr>
                    <td class="left-choice">User Command Line Arguments:</td>
                    <td class="right-choice">
                      <input id="user-clargs" class="settingsManager" data-func="setCLArg" type="text" data-key="user"></input>
                    </td>
                  </tr>
                  <tr>
                    <td class="left-choice">Make Parameters:</td>
                    <td class="right-choice">
                      <input id="make-params" class="settingsManager" data-func="setCLArg" type="text" data-key="make"></input>
                    </td>
                  </tr>
                </table>
                <button class="settingsManager settings-button" data-func="restoreDefaultCLArgs">Restore default project settings</button>
              </div>

              <button class="accordion" data-accordion-for="capelet-settings" data-parent="settings">Capelet Settings</button>
              <div class="panel" data-accordion="capelet-settings">
                <table class="tabTable capelet-settings choice">
                  <tr>
                    <td class="left-choice">Multiplexer Capelet:</td>
                    <td class="right-choice">
                      <span class="mini-dropdown">
                        <select id="multiplexer-capelet" class="settingsManager small" data-func="setCLArg" data-key="-X">
                          <option value="0">Not Used</option>
                          <option value="2">16 Channels</option>
                          <option value="4">32 Channels</option>
                          <option value="8">64 Channels</option>
                        </select>
                      </span>
                    </td>
                  </tr>
                  <tr>
                    <td class="left-choice">Audio Expander Capelet:</td>
                    <td class="right-choice">
                      <span class="mini-dropdown">
                        <select id="audio-expander-capelet" class="settingsManager small" data-func="useAudioExpander" data-key="audioExpander">
                          <option value="0">Not Used</option>
                          <option value="1">Active</option>
                        </select>
                      </span>
                    </td>
                  </tr>
                </table>
                <p class="tab-subheading">Audio Expander channel toggles:</p>
                <table id="audioExpanderTable" data-audio-expander-table class="choice">
                  <tr>
                    <th class="left-choice">Channel</th>
                    <th class="right-choice half">Input</th>
                    <th class="right-choice half">Output</th>
                  </tr>
                  <tr>
                    <td class="left-choice">0</td>
                    <td class="right-choice half">
                      <input type="checkbox" class="audioExpanderCheck checkbox-slider" data-channel="0" data-func="input" value="0" >
                    </td>
                    <td class="right-choice half">
                      <input type="checkbox" class="audioExpanderCheck checkbox-slider" data-channel="0" data-func="output" value="0" >
                    </td>
                  </tr>
                  <tr>
                    <td class="left-choice">1</td>
                    <td class="right-choice half">
                      <input type="checkbox" class="audioExpanderCheck checkbox-slider" data-channel="1" data-func="input" value="0" >
                    </td>
                    <td class="right-choice half">
                      <input type="checkbox" class="audioExpanderCheck checkbox-slider" data-channel="1" data-func="output" value="0" >
                    </td>
                  </tr>
                  <tr>
                    <td class="left-choice">2</td>
                    <td class="right-choice half">
                      <input type="checkbox" class="audioExpanderCheck checkbox-slider" data-channel="2" data-func="input" value="0" >
                    </td>
                    <td class="right-choice half">
                      <input type="checkbox" class="audioExpanderCheck checkbox-slider" data-channel="2" data-func="output" value="0" >
                    </td>
                  </tr>
                  <tr>
                    <td class="left-choice">3</td>
                    <td class="right-choice half">
                      <input type="checkbox" class="audioExpanderCheck checkbox-slider" data-channel="3" data-func="input" value="0" >
                    </td>
                    <td class="right-choice half">
                      <input type="checkbox" class="audioExpanderCheck checkbox-slider" data-channel="3" data-func="output" value="0" >
                    </td>
                  </tr>
                  <tr>
                    <td class="left-choice">4</td>
                    <td class="right-choice half">
                      <input type="checkbox" class="audioExpanderCheck checkbox-slider" data-channel="4" data-func="input" value="0" >
                    </td>
                    <td class="right-choice half">
                      <input type="checkbox" class="audioExpanderCheck checkbox-slider" data-channel="4" data-func="output" value="0" >
                    </td>
                  </tr>
                  <tr>
                    <td class="left-choice">5</td>
                    <td class="right-choice half">
                      <input type="checkbox" class="audioExpanderCheck checkbox-slider" data-channel="5" data-func="input" value="0" >
                    </td>
                    <td class="right-choice half">
                      <input type="checkbox" class="audioExpanderCheck checkbox-slider" data-channel="5" data-func="output" value="0" >
                    </td>
                  </tr>
                  <tr>
                    <td class="left-choice">6</td>
                    <td class="right-choice half">
                      <input type="checkbox" class="audioExpanderCheck checkbox-slider" data-channel="6" data-func="input" value="0" >
                    </td>
                    <td class="right-choice half">
                      <input type="checkbox" class="audioExpanderCheck checkbox-slider" data-channel="6" data-func="output" value="0" >
                    </td>
                  </tr>
                  <tr>
                    <td class="left-choice">7</td>
                    <td class="right-choice half">
                      <input type="checkbox" class="audioExpanderCheck checkbox-slider" data-channel="7" data-func="input" value="0" >
                    </td>
                    <td class="right-choice half">
                      <input type="checkbox" class="audioExpanderCheck checkbox-slider" data-channel="7" data-func="output" value="0" >
                    </td>
                  </tr>
                </table>
              </div>

              <button class="accordion" data-accordion-for="ide-settings" data-parent="settings">IDE Settings</button>
              <div class="panel" data-accordion="ide-settings">

                <table class="tabTable choice">

                  <tr>
                    <td class="left-choice">Autocomplete:</td>
                    <td class="right-choice">
                      <input type="checkbox" id="liveAutocompletion" class="settingsManager checkbox-slider" data-func="setIDESetting" data-key="liveAutocompletion" value="1" >
                    </td>
                  </tr>

                  <tr>
                    <td class="left-choice">Syntax Checking:</td>
                    <td class="right-choice">
                      <input type="checkbox" id="liveSyntaxChecking" class="settingsManager checkbox-slider" data-func="setIDESetting" data-key="liveSyntaxChecking" value="1" >
                    </td>
                  </tr>

                  <tr>
                    <td class="left-choice">Verbose build errors:</td>
                    <td class="right-choice">
                      <input type="checkbox" id="verboseErrors" class="settingsManager checkbox-slider" data-func="setIDESetting" data-key="verboseErrors" value="1" >
                    </td>
                  </tr>

                  <tr>
                    <td class="left-choice">CPU monitoring:</td>
                    <td class="right-choice">
                      <input type="checkbox" id="cpuMonitoring" class="settingsManager checkbox-slider" data-func="setIDESetting" data-key="cpuMonitoring" value="1" >
                    </td>
                  </tr>

                  <tr>
                    <td class="left-choice">Xenomai stats:</td>
                    <td class="right-choice">
                      <input type="checkbox" id="cpuMonitoringVerbose" class="settingsManager checkbox-slider" data-func="setIDESetting" data-key="cpuMonitoringVerbose" value="1" >
                    </td>
                  </tr>

                  <tr>
                    <td class="left-choice">Never delete console logs:</td>
                    <td class="right-choice">
                      <input type="checkbox" id="consoleDelete" class="settingsManager checkbox-slider" data-func="setIDESetting" data-key="consoleDelete" value="1" >
                    </td>
                  </tr>

                  <tr>
                    <td class="left-choice">View hidden files:</td>
                    <td class="right-choice">
                      <input type="checkbox" id="viewHiddenFiles" class="settingsManager checkbox-slider" data-func="setIDESetting" data-key="viewHiddenFiles" value="1" >
                    </td>
                  </tr>

                </table>
                <button class="settingsManager settings-button" data-func="restoreDefaultIDESettings">Restore default IDE settings</button>
              </div>

<<<<<<< HEAD
							<button class="accordion" data-accordion-for="other-settings" data-parent="settings">Other system functions</button>
=======
              <button class="accordion" data-accordion-for="feedback-panel">Feedback</button>
              <div class="panel" data-accordion="feedback-panel">
                <p>We listen to and rely on your feedback to make this IDE the best it can be. We would love to hear what you think - these forms take only a few mintues, and require an internet conneciton.</p>
              
                <p>Please fill out our general feedback form to share your thoughts and experiences with the new IDE:</p>
                
                <button class="general feedback"><a href="https://forms.gle/hHkLMTUaCELPD8bR7" target="_blank">Go to the General Feedback form</a></button>

                <p>Found a bug? Take some screenshots, and report it here:</p>
                <button class="bug feedback"><a href="https://forms.gle/wEpF7Tp5ZBV2Q3bY7" target="_blank">Go to the Bug Report form</a></button>

              </div>

              <button class="accordion" data-accordion-for="other-settings">Other system functions</button>
>>>>>>> d7cbc21c
              <div class="panel" data-accordion="other-settings">
                <button class="settingsManager" data-func="shutdownBBB">Shutdown Bela</button>
                <br />
                <a href="download?all=all" download><button class="settingsManager">Download All Projects</button></a>
                <br />
                <button class="settingsManager" data-func="updateBela">Update Bela</button>
                <br />
                <button class="settingsManager" data-func="aboutPopup">About Bela</button>
              </div>

            </div>

            <div class="tab-info" data-tab="pins">
              <div class="title-container">
                <h1>Pin Diagram<hr /></h1>
              </div>

              <table class="tabTable choice boot">
              <tr>
                <td class="left-choice">Current diagram:</td>
                <td class="right-choice">
                  <span class="mini-dropdown">
                    <select id="activeBoard" class="small" data-board-select>
                      <option value="Bela">Bela</option>
                      <option value="BelaMini">Bela Mini</option>
                      <option value="CtagFace">CTAG FACE</option>
                      <option value="CtagFaceBela">CTAG FACE + Bela</option>
                      <option value="CtagBeast">CTAG BEAST</option>
                      <option value="CtagBeastBela">CTAG BEAST + Bela</option>
                    </select>
                  </span>
                </td>
              </tr>
            </table>
              <div id="pin_container">
                <!-- <p class="diagram-text">Hover over the coloured sections for more information.</p> -->
                <object data="belaDiagram/diagram.html" id="pin_diagram_object" data-pin-diagram>
                  Your browser doesn’t support the object tag.
                </object>
              </div>
            </div>
            <div class="tab-info" data-tab="refs">
              <div class="title-container">
                <h1>Documentation<hr /></h1>
              </div>
              <a href="documentation" target="_blank">
                <button class="doc-button">Launch full documentation</button>
              </a>
              <div id="docsParent" class="sections">

                  <button class="accordion" data-parent="refs" data-accordion-for="bela-context">The Bela Context</button>
                  <div class="panel" data-accordion="bela-context">
                    <ul class="subsections" data-docs-context>
                    </ul>
                  </div>

                  <button class="accordion" data-parent="refs" data-accordion-for="api">The API</button>
                  <div class="panel" data-accordion="api">
                    <ul class="subsections" data-docs-api>
                    </ul>
                  </div>

                  <button class="accordion" data-parent="refs" data-accordion-for="utilities">Utilities</button>
                  <div class="panel" data-accordion="utilities">
                    <ul class="subsections" data-docs-utility>
                    </ul>
                  </div>

              </div>
            </div>

            <div class="tab-info" data-tab="libraries">
              <div class="title-container">
                <h1>Libraries<hr /></h1>
              </div>
              <ul class="libraries-list-parent" data-libraries-list data-func="resources"></ul>
            </div>
          </section>
        </div>
      </div>
    </div>

    <div id="beaglert-console" data-console>
      <div id="beaglert-consoleWrapper" data-console-contents-wrapper></div>
      <form id="beaglert-consoleForm" data-console-form>
        <div id="beaglert-console-inputLeft">
          <div id="beaglert-consoleInput-pre" data-console-input-pre></div>
        </div>
        <div id="beaglert-console-inputRight">
          <input id="beaglert-consoleInput" type="text" autocomplete="off" data-console-input/>
        </div>
        <input type="submit" style="visibility: hidden; display: none;" />
      </form>
    </div>

    <div id="overlay" data-overlay>
    </div>

    <div id="popup" data-popup>
      <div id="popup-content" data-popup-content>
        <h1></h1>
        <h3></h3>
        <p></p>
        <code></code>
        <form>
        </form>
      </div>
    </div>

    <div id="popup-nointeraction" data-popup-nointeraction>
    </div>

    <script src="js/ace/ace.js"></script>
    <script src="js/ace/ext-language_tools.js"></script>
    <script src="socket.io/socket.io.js"></script>
    <script src="js/keypress.js"></script>
    <script src="js/pd-fileutils.js"></script>
    <script src="js/goldenlayout.js"></script>
    <script src="js/polyfill.js"></script>
    <script src="js/clipboard.min.js"></script>
    <script src="js/bundle.js"></script>
    <script src="js/interface.js"></script>

  </body>

</html><|MERGE_RESOLUTION|>--- conflicted
+++ resolved
@@ -522,10 +522,7 @@
                 <button class="settingsManager settings-button" data-func="restoreDefaultIDESettings">Restore default IDE settings</button>
               </div>
 
-<<<<<<< HEAD
-							<button class="accordion" data-accordion-for="other-settings" data-parent="settings">Other system functions</button>
-=======
-              <button class="accordion" data-accordion-for="feedback-panel">Feedback</button>
+              <button class="accordion" data-accordion-for="feedback-panel" data-parent="settings">Feedback</button>
               <div class="panel" data-accordion="feedback-panel">
                 <p>We listen to and rely on your feedback to make this IDE the best it can be. We would love to hear what you think - these forms take only a few mintues, and require an internet conneciton.</p>
               
@@ -538,8 +535,7 @@
 
               </div>
 
-              <button class="accordion" data-accordion-for="other-settings">Other system functions</button>
->>>>>>> d7cbc21c
+              <button class="accordion" data-accordion-for="other-settings" data-parent="settings">Other system functions</button>
               <div class="panel" data-accordion="other-settings">
                 <button class="settingsManager" data-func="shutdownBBB">Shutdown Bela</button>
                 <br />
