--- conflicted
+++ resolved
@@ -2308,11 +2308,7 @@
 			form.push('<input type="text" placeholder="' + json.popups.create_new_file.input + '">');
 			form.push('</br >');
 			form.push('<button type="submit" class="button popup confirm">' + json.popups.create_new_file.button + '</button>');
-<<<<<<< HEAD
-			form.push('<button type="button" class="button popup cancel">' + json.popups.cancel + '</button>');
-=======
 			form.push('<button type="button" class="button popup cancel">' + json.popups.generic.cancel + '</button>');
->>>>>>> eb255685
 
 			popup.form.append(form.join('')).off('submit').on('submit', function (e) {
 				e.preventDefault();
@@ -2357,11 +2353,31 @@
 	}, {
 		key: 'uploadSizeError',
 		value: function uploadSizeError() {
-			var _this3 = this;
+			var _this4 = this;
 
 			// build the popup content
 			popup.title("Error: File is too large").addClass("error");
 			popup.subtitle("The maximum size for uploading files via drag and drop interface is 20mb. Please click 'try again' to continue with the large file form.");
+
+			var form = [];
+			form.push('</br >');
+			form.push('<button type="submit" class="button popup confirm">' + "Try Again" + '</button>');
+			form.push('<button type="button" class="button popup cancel">' + json.popups.generic.cancel + '</button>');
+			popup.form.append(form.join('')).off('submit').on('submit', function (e) {
+				e.preventDefault();
+				popup.hide();
+				_this4.uploadFile();
+			});
+			popup.show();
+		}
+	}, {
+		key: 'uploadFileError',
+		value: function uploadFileError() {
+			var _this5 = this;
+
+			// build the popup content
+			popup.title("Error: No file selected for upload").addClass("error");
+			popup.subtitle("No file was selected for upload");
 
 			var form = [];
 			form.push('</br >');
@@ -2370,34 +2386,14 @@
 			popup.form.append(form.join('')).off('submit').on('submit', function (e) {
 				e.preventDefault();
 				popup.hide();
-				_this3.uploadFile();
+				_this5.uploadFile();
 			});
 			popup.show();
 		}
 	}, {
-		key: 'uploadFileError',
-		value: function uploadFileError() {
-			var _this4 = this;
-
-			// build the popup content
-			popup.title("Error: No file selected for upload").addClass("error");
-			popup.subtitle("No file was selected for upload");
-
-			var form = [];
-			form.push('</br >');
-			form.push('<button type="submit" class="button popup confirm">' + "Try Again" + '</button>');
-			form.push('<button type="button" class="button popup cancel">' + json.popups.cancel + '</button>');
-			popup.form.append(form.join('')).off('submit').on('submit', function (e) {
-				e.preventDefault();
-				popup.hide();
-				_this4.uploadFile();
-			});
-			popup.show();
-		}
-	}, {
 		key: 'uploadFile',
 		value: function uploadFile(func) {
-			var _this5 = this;
+			var _this6 = this;
 
 			// build the popup content
 			popup.title(json.popups.upload_file.title);
@@ -2409,7 +2405,7 @@
 			form.push('</br >');
 			form.push('</br >');
 			form.push('<button type="submit" class="button popup confirm">' + json.popups.upload_file.button + '</button>');
-			form.push('<button type="button" class="button popup cancel">' + json.popups.cancel + '</button>');
+			form.push('<button type="button" class="button popup cancel">' + json.popups.generic.cancel + '</button>');
 
 			popup.form.append(form.join('')).off('submit').on('submit', function (e) {
 				e.preventDefault();
@@ -2423,10 +2419,10 @@
 					$('body').addClass('uploading');
 					popupBlock.addClass('active');
 					popup.find('.confirm').attr('disabled', true);
-					_this5.doLargeFileUpload(formData, file, location);
+					_this6.doLargeFileUpload(formData, file, location);
 				} else {
 					popup.hide();
-					_this5.uploadFileError();
+					_this6.uploadFileError();
 				}
 			});
 
@@ -2437,11 +2433,7 @@
 	}, {
 		key: 'renameFile',
 		value: function renameFile(e) {
-<<<<<<< HEAD
-			var _this6 = this;
-=======
-			var _this4 = this;
->>>>>>> eb255685
+			var _this7 = this;
 
 			// Get the name of the file to be renamed:
 			var name = $(e.target).data('name');
@@ -2460,10 +2452,7 @@
 			popup.form.append(form.join('')).off('submit').on('submit', function (e) {
 				e.preventDefault();
 				var newName = sanitise(popup.find('input[type=text]').val());
-<<<<<<< HEAD
-				_this6.emit('message', 'project-event', { func: 'renameFile', oldName: name, newFile: newName });
-=======
-				_this4.emit('message', 'project-event', { func: 'renameFile', folderName: folder, oldName: name, newFile: newName });
+				_this7.emit('message', 'project-event', { func: 'renameFile', folderName: folder, oldName: name, newFile: newName });
 				popup.hide();
 			});
 
@@ -2474,7 +2463,7 @@
 	}, {
 		key: 'renameFolder',
 		value: function renameFolder(e) {
-			var _this5 = this;
+			var _this8 = this;
 
 			// Get the name of the file to be renamed:
 			var name = $(e.target).data('name');
@@ -2492,8 +2481,7 @@
 			popup.form.append(form.join('')).off('submit').on('submit', function (e) {
 				e.preventDefault();
 				var newName = sanitise(popup.find('input[type=text]').val());
-				_this5.emit('message', 'project-event', { func: 'renameFolder', oldName: name, newFolder: newName });
->>>>>>> eb255685
+				_this8.emit('message', 'project-event', { func: 'renameFolder', oldName: name, newFolder: newName });
 				popup.hide();
 			});
 
@@ -2504,11 +2492,7 @@
 	}, {
 		key: 'deleteFile',
 		value: function deleteFile(e) {
-<<<<<<< HEAD
-			var _this7 = this;
-=======
-			var _this6 = this;
->>>>>>> eb255685
+			var _this9 = this;
 
 			// Get the name of the file to be deleted:
 			var name = $(e.target).data('name');
@@ -2523,11 +2507,7 @@
 
 			popup.form.append(form.join('')).off('submit').on('submit', function (e) {
 				e.preventDefault();
-<<<<<<< HEAD
-				_this7.emit('message', 'project-event', { func: 'deleteFile', fileName: name, currentFile: $('[data-current-file]')[0].innerText });
-=======
-				_this6.emit('message', 'project-event', { func: 'deleteFile', fileName: name, currentFile: $('[data-current-file]')[0].innerText });
->>>>>>> eb255685
+				_this9.emit('message', 'project-event', { func: 'deleteFile', fileName: name, currentFile: $('[data-current-file]')[0].innerText });
 				popup.hide();
 			});
 
@@ -2548,11 +2528,7 @@
 	}, {
 		key: '_fileList',
 		value: function _fileList(files, data) {
-<<<<<<< HEAD
-			var _this8 = this;
-=======
-			var _this7 = this;
->>>>>>> eb255685
+			var _this10 = this;
 
 			this.listOfFiles = files;
 
@@ -2667,71 +2643,52 @@
 
 					for (var j = 0; j < file_list_elements[i].length; j++) {
 						var listItem = $('<li></li>').addClass('source-file').appendTo(fileList);
-<<<<<<< HEAD
-						var itemData = $('<div></div>').addClass('source-data-container').appendTo(listItem);
-						var itemText = $('<div></div>').addClass('source-text').data('file', file_list_elements[i][j].name).appendTo(itemData).on('click', function (e) {
-							return _this8.openFile(e);
-						});
-						$(itemText).prepend('<p>' + file_list_elements[i][j].name + '</p> <span class="file-list-size">' + file_list_elements[i][j].size + '</span>');
-
-						var buttons = $('<div></div>').addClass('buttons').appendTo(itemData);
-						var renameButton = $('<button></button>').addClass('file-rename file-button fileManager').attr('title', 'Rename').attr('data-func', 'renameFile').attr('data-name', file_list_elements[i][j].name).appendTo(buttons).on('click', function (e) {
-							return _this8.renameFile(e);
-						});
-						var downloadButton = $('<button></button>').addClass('file-download file-button fileManager').attr('href-stem', '/download?project=' + data.currentProject + '&file=').attr('data_name', file_list_elements[i][j].name).appendTo(buttons).on('click', function (e, projName) {
-							return _this8.downloadFile(e, data.currentProject);
-						});
-						var deleteButton = $('<button></button>').addClass('file-delete file-button fileManager').attr('title', 'Delete').attr('data-func', 'deleteFile').attr('data-name', file_list_elements[i][j].name).appendTo(buttons).on('click', function (e) {
-							return _this8.deleteFile(e);
-						});
-=======
 						var item = file_list_elements[i][j];
 						// var itemData = $('<div></div>').addClass('source-data-container').appendTo(listItem);
 						if (file_list_elements[i].name != i18n_dir_str) {
 							var itemText = $('<div></div>').addClass('source-text').html(item.name + ' <span class="file-list-size">' + item.size + '</span>').data('file', item.name).appendTo(listItem).on('click', function (e) {
-								return _this7.openFile(e);
+								return _this10.openFile(e);
 							});
 							var renameButton = $('<button></button>').addClass('file-rename file-button fileManager').attr('title', 'Rename').attr('data-func', 'renameFile').attr('data-name', item.name).appendTo(listItem).on('click', function (e) {
-								return _this7.renameFile(e);
+								return _this10.renameFile(e);
 							});
 							var downloadButton = $('<button></button>').addClass('file-download file-button fileManager').attr('href-stem', '/download?project=' + data.currentProject + '&file=').attr('data_name', item.name).appendTo(listItem).on('click', function (e, projName) {
-								return _this7.downloadFile(e, data.currentProject);
+								return _this10.downloadFile(e, data.currentProject);
 							});
 							var deleteButton = $('<button></button>').addClass('file-delete file-button fileManager').attr('title', 'Delete').attr('data-func', 'deleteFile').attr('data-name', item.name).appendTo(listItem).on('click', function (e) {
-								return _this7.deleteFile(e);
+								return _this10.deleteFile(e);
 							});
 						} else {
 							section.addClass('is-dir');
 							var itemText = $('<div></div>').addClass('source-text').text(item.name).data('file', item.name).appendTo(listItem);
 							var renameButton = $('<button></button>').addClass('file-rename file-button fileManager').attr('title', 'Rename').attr('data-func', 'renameFolder').attr('data-name', item.name).appendTo(listItem).on('click', function (e) {
-								return _this7.renameFolder(e);
+								return _this10.renameFolder(e);
 							});
 							var newButton = $('<button></button>').addClass('file-new file-button fileManager').attr('title', 'New File').attr('data-func', 'newFile').attr('data-folder', item.name).appendTo(listItem).on('click', function () {
-								return _this7.newFile('newFile', event.target.dataset.folder);
+								return _this10.newFile('newFile', event.target.dataset.folder);
 							});
 							var deleteButton = $('<button></button>').addClass('file-delete file-button fileManager').attr('title', 'Delete').attr('data-func', 'deleteFile').attr('data-name', item.name).appendTo(listItem).on('click', function (e) {
-								return _this7.deleteFile(e);
+								return _this10.deleteFile(e);
 							});
 							var subList = $('<ul></ul>');
 							for (var k = 0; k < item.children.length; k++) {
 								var child = item.children[k];
 								var subListItem = $('<li></li>').addClass('source-text').text(child.name).data('file', item.name + "/" + child.name).on('click', function (e) {
-									return _this7.openFile(e);
+									return _this10.openFile(e);
 								});
 								var deleteButton = $('<button></button>').addClass('file-delete file-button fileManager').attr('title', 'Delete').attr('data-func', 'deleteFile').attr('data-name', item.name + '/' + child.name).appendTo(subListItem).on('click', function (e) {
-									return _this7.deleteFile(e);
+									return _this10.deleteFile(e);
 								});
 								var renameButton = $('<button></button>').addClass('file-rename file-button fileManager').attr('title', 'Rename').attr('data-func', 'renameFile').attr('data-name', child.name).attr('data-folder', item.name).appendTo(subListItem).on('click', function (e) {
-									return _this7.renameFile(e);
+									return _this10.renameFile(e);
 								});
 								var downloadButton = $('<button></button>').addClass('file-download file-button fileManager').attr('href-stem', '/download?project=' + data.currentProject + '&file=').attr('data_name', item.name + '/' + child.name).appendTo(subListItem).on('click', function (e, projName) {
-									return _this7.downloadFile(e, data.currentProject);
+									return _this10.downloadFile(e, data.currentProject);
 								});
 								subListItem.appendTo(subList);
 							}
 							subList.appendTo(listItem);
 						}
->>>>>>> eb255685
 					}
 					fileList.appendTo(section);
 					section.appendTo($files);
@@ -2766,60 +2723,9 @@
 			});
 		}
 	}, {
-<<<<<<< HEAD
-		key: 'subDirs',
-		value: function subDirs(dir) {
-			var _this9 = this;
-
-			var ul = $('<ul></ul>').html(dir.name + ':');
-			var _iteratorNormalCompletion2 = true;
-			var _didIteratorError2 = false;
-			var _iteratorError2 = undefined;
-
-			try {
-				for (var _iterator2 = dir.children[Symbol.iterator](), _step2; !(_iteratorNormalCompletion2 = (_step2 = _iterator2.next()).done); _iteratorNormalCompletion2 = true) {
-					var child = _step2.value;
-
-					if (!isDir(child)) {
-						if (child.size < 1000000) {
-							child.size = (child.size / 1000).toFixed(1) + 'kb';
-						} else if (child.size >= 1000000 && child.size < 1000000000) {
-							child.size = (child.size / 1000000).toFixed(1) + 'mb';
-						}
-						$('<li></li>').addClass('source-file').html(child.name + '<span class="file-list-size">' + child.size + '</span>').data('file', (dir.dirPath || dir.name) + '/' + child.name).appendTo(ul).on('click', function (e) {
-							return _this9.openFile(e);
-						});
-					} else {
-						child.dirPath = (dir.dirPath || dir.name) + '/' + child.name;
-						ul.append(this.subDirs(child));
-					}
-				}
-			} catch (err) {
-				_didIteratorError2 = true;
-				_iteratorError2 = err;
-			} finally {
-				try {
-					if (!_iteratorNormalCompletion2 && _iterator2.return) {
-						_iterator2.return();
-					}
-				} finally {
-					if (_didIteratorError2) {
-						throw _iteratorError2;
-					}
-				}
-			}
-
-			return ul;
-		}
-	}, {
 		key: 'doFileUpload',
 		value: function doFileUpload(file) {
-			var _this10 = this;
-=======
-		key: 'doFileUpload',
-		value: function doFileUpload(file) {
-			var _this8 = this;
->>>>>>> eb255685
+			var _this11 = this;
 
 			if (uploadingFile) {
 				fileQueue.push(file);
@@ -2877,19 +2783,11 @@
 						askForOverwrite = false;
 						overwriteAction = 'upload';
 					}
-<<<<<<< HEAD
-					_this10.actuallyDoFileUpload(file, true);
+					_this11.actuallyDoFileUpload(file, true);
 					popup.hide();
 					uploadingFile = false;
 					if (fileQueue.length) {
-						_this10.doFileUpload(fileQueue.pop());
-=======
-					_this8.actuallyDoFileUpload(file, true);
-					popup.hide();
-					uploadingFile = false;
-					if (fileQueue.length) {
-						_this8.doFileUpload(fileQueue.pop());
->>>>>>> eb255685
+						_this11.doFileUpload(fileQueue.pop());
 					}
 				});
 
@@ -2901,11 +2799,7 @@
 					popup.hide();
 					uploadingFile = false;
 					forceRebuild = false;
-<<<<<<< HEAD
-					if (fileQueue.length) _this10.doFileUpload(fileQueue.pop());
-=======
-					if (fileQueue.length) _this8.doFileUpload(fileQueue.pop());
->>>>>>> eb255685
+					if (fileQueue.length) _this11.doFileUpload(fileQueue.pop());
 				});
 
 				popup.show();
@@ -2962,19 +2856,11 @@
 	}, {
 		key: 'actuallyDoFileUpload',
 		value: function actuallyDoFileUpload(file, force) {
-<<<<<<< HEAD
-			var _this11 = this;
+			var _this12 = this;
 
 			var reader = new FileReader();
 			reader.onload = function (ev) {
-				return _this11.emit('message', 'project-event', { func: 'uploadFile', newFile: sanitise(file.name), fileData: ev.target.result, force: force });
-=======
-			var _this9 = this;
-
-			var reader = new FileReader();
-			reader.onload = function (ev) {
-				return _this9.emit('message', 'project-event', { func: 'uploadFile', newFile: sanitise(file.name), fileData: ev.target.result, force: force });
->>>>>>> eb255685
+				return _this12.emit('message', 'project-event', { func: 'uploadFile', newFile: sanitise(file.name), fileData: ev.target.result, force: force });
 			};
 			reader.readAsArrayBuffer(file);
 			if (forceRebuild && !fileQueue.length) {
@@ -5982,13 +5868,9 @@
 },{}],19:[function(require,module,exports){
 module.exports={
 	"popups": {
-<<<<<<< HEAD
-    "cancel": "Cancel",
-=======
     "generic": {
       "cancel": "Cancel"
     },
->>>>>>> eb255685
 		"create_new": {
 			"title": "Create new project",
 			"text": "Choose the development language for this project, and give it a name:",
@@ -6178,15 +6060,16 @@
 
 },{}],21:[function(require,module,exports){
 module.exports=[
-  "GUI",
-  "Basics",
+  "Fundamentals",
   "Digital",
   "Analog",
   "Audio",
   "Communication",
+  "Gui",
   "Sensors",
-  "DataLogging",
   "PureData",
+  "SuperCollider",
+  "Csound",
   "Capelets",
   "Instruments",
   "terminal-only"
