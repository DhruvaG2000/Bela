--- conflicted
+++ resolved
@@ -5236,13 +5236,9 @@
 var parent = $('[data-popup]');
 var content = $('[data-popup-content]');
 var titleEl = parent.find('h1');
-<<<<<<< HEAD
 var subEl = parent.find('p');
 var codeEl = parent.find('code');
-=======
-var subEl = parent.find('h3');
 var bodyEl = parent.find('p');
->>>>>>> f3a2af90
 var _formEl = parent.find('form');
 
 var popup = {
@@ -5256,11 +5252,8 @@
 		parent.removeClass('active');
 		titleEl.empty();
 		subEl.empty();
-<<<<<<< HEAD
 		codeEl.empty();
-=======
 		bodyEl.empty();
->>>>>>> f3a2af90
 		_formEl.empty();
 	},
 	overlay: function overlay() {
@@ -5278,13 +5271,10 @@
 	subtitle: function subtitle(text) {
 		return subEl.text(text);
 	},
-<<<<<<< HEAD
 	code: function code(html) {
 		return codeEl.html(html);
-=======
 	body: function body(text) {
 		return bodyEl.text(text);
->>>>>>> f3a2af90
 	},
 	formEl: function formEl(html) {
 		return _formEl.html(html);
@@ -5308,6 +5298,7 @@
 	popup.title('Save your changes?');
 	popup.subtitle('Warning: Any unsaved changes will be lost');
 	popup.body('You have made changes to an example project. If you continue, your changes will be lost. To keep your changes, click cancel and then Save As in the project manager tab');
+  popup.code('<h1>Hello World!</h1>');
 	var form = [];
 	form.push('<button type="submit" class="button popup confirm">Continue</button>');
 	form.push('<button type="button" class="button popup cancel">Cancel</button>');
