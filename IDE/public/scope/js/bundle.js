--- conflicted
+++ resolved
@@ -1,4 +1,4 @@
-(function e(t,n,r){function s(o,u){if(!n[o]){if(!t[o]){var a=typeof require=="function"&&require;if(!u&&a)return a(o,!0);if(i)return i(o,!0);var f=new Error("Cannot find module '"+o+"'");throw f.code="MODULE_NOT_FOUND",f}var l=n[o]={exports:{}};t[o][0].call(l.exports,function(e){var n=t[o][1][e];return s(n?n:e)},l,l.exports,e,t,n,r)}return n[o].exports}var i=typeof require=="function"&&require;for(var o=0;o<r.length;o++)s(r[o]);return s})({1:[function(require,module,exports){
+(function(){function r(e,n,t){function o(i,f){if(!n[i]){if(!e[i]){var c="function"==typeof require&&require;if(!f&&c)return c(i,!0);if(u)return u(i,!0);var a=new Error("Cannot find module '"+i+"'");throw a.code="MODULE_NOT_FOUND",a}var p=n[i]={exports:{}};e[i][0].call(p.exports,function(r){var n=e[i][1][r];return o(n||r)},p,p.exports,r,e,n,t)}return n[i].exports}for(var u="function"==typeof require&&require,i=0;i<t.length;i++)o(t[i]);return o}return r})()({1:[function(require,module,exports){
 // Copyright Joyent, Inc. and other Node contributors.
 //
 // Permission is hereby granted, free of charge, to any person obtaining a
@@ -794,16 +794,6 @@
 
   // UI events
 
-<<<<<<< HEAD
-	}, {
-		key: 'modelChanged',
-		value: function modelChanged(data, changedKeys) {
-			this.setControls(data);
-			var _iteratorNormalCompletion = true;
-			var _didIteratorError = false;
-			var _iteratorError = undefined;
-=======
->>>>>>> bbdb089c
 
   _createClass(ControlView, [{
     key: 'selectChanged',
@@ -848,121 +838,6 @@
       }
     }
 
-<<<<<<< HEAD
-					if (this['_' + key]) {
-						this['_' + key](data[key], data);
-						return;
-					} else if (key === 'plotMode') {
-						this.plotMode(data[key], data);
-					}
-					//this.$elements.filterByData('key', key).val(data[key]);
-				}
-			} catch (err) {
-				_didIteratorError = true;
-				_iteratorError = err;
-			} finally {
-				try {
-					if (!_iteratorNormalCompletion && _iterator.return) {
-						_iterator.return();
-					}
-				} finally {
-					if (_didIteratorError) {
-						throw _iteratorError;
-					}
-				}
-			}
-		}
-	}, {
-		key: 'setControls',
-		value: function setControls(data) {
-			for (var key in data) {
-				this.$elements.filterByData('key', key).val(data[key]);
-			}
-		}
-	}, {
-		key: 'plotMode',
-		value: function plotMode(val, data) {
-			this.emit('plotMode', val, data);
-			if (val == 0) {
-				if ($('#triggerControls').hasClass('hidden')) $('#triggerControls').removeClass('hidden');
-				if (!$('#FFTControls').hasClass('hidden')) $('#FFTControls').addClass('hidden');
-				$('.xAxisUnits').html('ms');
-				$('.xUnit-display').html((xTime * downSampling / upSampling).toPrecision(2));
-				$('#zoomUp').html('in');
-				$('#zoomDown').html('out');
-			} else if (val == 1) {
-				if (!$('#triggerControls').hasClass('hidden')) $('#triggerControls').addClass('hidden');
-				if ($('#FFTControls').hasClass('hidden')) $('#FFTControls').removeClass('hidden');
-				$('.xAxisUnits').html('Hz');
-				$('.xUnit-display').html(sampleRate / 20 * upSampling / downSampling);
-				$('#zoomUp').html('out');
-				$('#zoomDown').html('in');
-			}
-		}
-	}, {
-		key: '_upSampling',
-		value: function _upSampling(value, data) {
-			upSampling = value;
-			if (data.plotMode == 0) {
-				$('.xUnit-display').html((data.xTimeBase * data.downSampling / data.upSampling).toPrecision(2));
-			} else if (data.plotMode == 1) {
-				$('.xUnit-display').html(data.sampleRate / 20 * data.upSampling / data.downSampling);
-			}
-			$('.zoom-display').html((100 * upSampling / downSampling).toPrecision(4) + '%');
-		}
-	}, {
-		key: '_downSampling',
-		value: function _downSampling(value, data) {
-			downSampling = value;
-			if (data.plotMode == 0) {
-				$('.xUnit-display').html((data.xTimeBase * data.downSampling / data.upSampling).toPrecision(2));
-			} else if (data.plotMode == 1) {
-				$('.xUnit-display').html(data.sampleRate / 20 * data.upSampling / data.downSampling);
-			}
-			$('.zoom-display').html((100 * upSampling / downSampling).toPrecision(4) + '%');
-		}
-	}, {
-		key: '_xTimeBase',
-		value: function _xTimeBase(value, data) {
-			xTime = data.xTimeBase;
-			sampleRate = data.sampleRate;
-			if (data.plotMode == 0) {
-				$('.xUnit-display').html((data.xTimeBase * data.downSampling / data.upSampling).toPrecision(2));
-			}
-		}
-	}, {
-		key: '__numChannels',
-		value: function __numChannels(val, data) {
-			var el = this.$elements.filterByData('key', 'triggerChannel');
-			el.empty();
-			for (var i = 0; i < val; i++) {
-				var opt = $('<option></option>').html(i + 1).val(i).appendTo(el);
-				if (i === data.triggerChannel) opt.prop('selected', 'selected');
-			}
-		}
-
-		/*_triggerMode(value){
-  	this.$elements.filterByData('key', 'triggerMode').val(value);
-  }
-  
-  _triggerChannel(value){
-  	this.$elements.filterByData('key', 'triggerChannel').val(value);
-  }
-  	_triggerDir(value){
-  	this.$elements.filterByData('key', 'triggerDir').val(value);
-  }
-  	_triggerLevel(value){
-  	this.$elements.filterByData('key', 'triggerLevel').val(value);
-  }
-  	_interpolation(value){
-  	this.$elements.filterByData('key', 'interpolation').val(value);
-  }
-  	_xOffset(value){
-  	this.$elements.filterByData('key', 'triggerLevel').val(value);
-  }*/
-
-	}]);
-=======
     // settings model events
 
   }, {
@@ -1087,7 +962,6 @@
       this.$elements.filterByData('key', 'triggerDir').find('input').val(value);
     }
   }]);
->>>>>>> bbdb089c
 
   return ControlView;
 }(View);
@@ -1687,131 +1561,6 @@
 
 // plotting
 {
-<<<<<<< HEAD
-	(function () {
-		var plotLoop = function plotLoop() {
-			requestAnimationFrame(plotLoop);
-			if (plot) {
-				plot = false;
-				ctx.clear();
-				for (var i = 0; i < numChannels; i++) {
-					ctx.lineStyle(channelConfig[i].lineWeight, channelConfig[i].color, 1);
-					var iLength = i * length;
-					ctx.moveTo(0, frame[iLength] + xOff * (frame[iLength + 1] - frame[iLength]));
-					for (var j = 1; j - xOff < length; j++) {
-						ctx.lineTo(j - xOff, frame[j + iLength]);
-					}
-				}
-				renderer.render(stage);
-				triggerStatus();
-			} /*else {
-     console.log('not plotting');
-     }*/
-		};
-
-		var triggerStatus = function triggerStatus() {
-
-			inactiveOverlay.removeClass('inactive-overlay-visible');
-
-			if (oneShot) {
-				oneShot = false;
-				paused = true;
-				$('#pauseButton').html('resume');
-				scopeStatus.removeClass('scope-status-triggered').addClass('scope-status-waiting').html('paused');
-			} else {
-				scopeStatus.removeClass('scope-status-waiting').addClass('scope-status-triggered').html('triggered');
-				if (triggerTimeout) clearTimeout(triggerTimeout);
-				triggerTimeout = setTimeout(function () {
-					if (!oneShot && !paused) scopeStatus.removeClass('scope-status-triggered').addClass('scope-status-waiting').html('waiting');
-				}, 1000);
-
-				if (inactiveTimeout) clearTimeout(inactiveTimeout);
-				inactiveTimeout = setTimeout(function () {
-					if (!oneShot && !paused) inactiveOverlay.addClass('inactive-overlay-visible');
-				}, 5000);
-			}
-		};
-
-		var ctx = new PIXI.Graphics();
-		stage.addChild(ctx);
-
-		var width = void 0,
-		    height = void 0,
-		    numChannels = void 0,
-		    channelConfig = [],
-		    xOff = 0,
-		    triggerChannel = 0,
-		    triggerLevel = 0,
-		    xOffset = 0,
-		    upSampling = 1;;
-		settings.on('change', function (data, changedKeys) {
-			if (changedKeys.indexOf('frameWidth') !== -1 || changedKeys.indexOf('frameHeight') !== -1) {
-				width = window.innerWidth;
-				height = window.innerHeight;
-				renderer.resize(width, height);
-			}
-			if (changedKeys.indexOf('numChannels') !== -1) {
-				numChannels = data.numChannels;
-			}
-			if (changedKeys.indexOf('triggerChannel') !== -1) {
-				triggerChannel = data.triggerChannel;
-			}
-			if (changedKeys.indexOf('triggerLevel') !== -1) {
-				triggerLevel = data.triggerLevel;
-			}
-			if (changedKeys.indexOf('xOffset') !== -1) {
-				xOffset = data.xOffset;
-			}
-			if (changedKeys.indexOf('upSampling') !== -1) {
-				upSampling = data.upSampling;
-			}
-		});
-		channelView.on('channelConfig', function (config) {
-			return channelConfig = config;
-		});
-
-		var frame = void 0,
-		    length = void 0,
-		    plot = false;
-
-		worker.onmessage = function (e) {
-			frame = e.data;
-			length = Math.floor(frame.length / numChannels);
-			// if scope is paused, don't set the plot flag
-			plot = !paused;
-
-			// interpolate the trigger sample to get the sub-pixel x-offset
-			if (settings.getKey('plotMode') == 0) {
-				var triggerIndex = Math.floor(triggerChannel * length + length / 2) + upSampling + xOffset;
-				var zeroHeight = height / 2 * (1 - triggerLevel - channelConfig[triggerChannel].yOffset);
-				var frame1 = frame[triggerIndex] - zeroHeight;
-				var frame1_p = frame1 >= 0;
-				var dist = void 0,
-				    frame2 = void 0,
-				    lastFrame2 = frame1,
-				    found = false;
-				// iterate backwards from the triggerIndex to find the threshold-cross
-				for (dist = 1; dist < length / 2; dist++) {
-					frame2 = frame[triggerIndex - dist] - zeroHeight;
-					if (frame1_p && frame2 < 0 || !frame1_p && frame2 > 0) {
-						found = true;
-						break;
-					}
-					lastFrame2 = frame2;
-				}
-				if (!found) {
-					xOff = 0;
-				} else {
-					// dist is now the number of whole pixels of offset
-					// sub_p is the sub_pixel offset
-					var sub_p = Math.abs(lastFrame2) / (Math.abs(lastFrame2) + Math.abs(frame2));
-					xOff = -(dist - upSampling + sub_p);
-				}
-			}
-		};
-
-		plotLoop();
-=======
   var plotLoop = function plotLoop() {
     requestAnimationFrame(plotLoop);
     if (plot) {
@@ -1933,60 +1682,8 @@
   }, 5000);
   var scopeStatus = $('#scopeStatus');
   var inactiveOverlay = $('#inactive-overlay');
->>>>>>> bbdb089c
-
-		// update the status indicator when triggered
-		var triggerTimeout = void 0;
-		var inactiveTimeout = setTimeout(function () {
-			if (!oneShot && !paused) inactiveOverlay.addClass('inactive-overlay-visible');
-		}, 5000);
-		var scopeStatus = $('#scopeStatus');
-		var inactiveOverlay = $('#inactive-overlay');
-
-<<<<<<< HEAD
-
-		var saveCanvasData = document.getElementById('saveCanvasData');
-		saveCanvasData.addEventListener('click', function () {
-
-			var downSampling = settings.getKey('downSampling');
-			var upSampling = settings.getKey('upSampling');
-			var sampleRate = settings.getKey('sampleRate');
-			var plotMode = settings.getKey('plotMode');
-			var scale = downSampling / upSampling;
-			var FFTAxis = settings.getKey('FFTXAxis');
-
-			// console.log(FFTAxis)
-
-			var out = "data:text/csv;charset=utf-8,";
-
-			for (var i = 0; i < length; i++) {
-
-				if (plotMode === 0) {
-					// time domain
-					out += scale * i / sampleRate;
-				} else if (plotMode === 1) {
-					// FFT
-
-					if (parseInt(settings.getKey('FFTXAxis')) === 0) {
-						// linear x-axis
-						out += sampleRate * i / (2 * length * scale);
-						// x = parseInt(settings.getKey('sampleRate')*e.clientX/(2*window.innerWidth*scale));
-					} else {
-						out += Math.pow(Math.E, -Math.log(1 / length) * i / length) * sampleRate / (2 * length) + upSampling / downSampling;
-						// x = parseInt(Math.pow(Math.E, -(Math.log(1/window.innerWidth))*e.clientX/window.innerWidth) * (settings.getKey('sampleRate')/(2*window.innerWidth)) * (settings.getKey('upSampling')/(settings.getKey('downSampling'))));
-					}
-				}
-
-				for (var j = 0; j < numChannels; j++) {
-					out += ',' + ((1 - frame[j * length + i] / (height / 2)) * channelConfig[j].yAmplitude - channelConfig[j].yOffset);
-				}
-				out += '\n';
-			}
-
-			this.href = encodeURI(out);
-		});
-	})();
-=======
+
+
   var saveCanvasData = document.getElementById('saveCanvasData');
   saveCanvasData.addEventListener('click', function () {
 
@@ -2027,7 +1724,6 @@
 
     this.href = encodeURI(out);
   });
->>>>>>> bbdb089c
 }
 
 settings.setData((_settings$setData = {
@@ -2051,5 +1747,4 @@
 
 },{"./BackgroundView":2,"./ChannelView":3,"./ControlView":4,"./Model":5,"./SliderView":6}]},{},[8])
 
-
 //# sourceMappingURL=bundle.js.map