html,
body,
ul,
ol {
  margin: 0;
  padding: 0; }

@font-face {
  font-family: 'inconsolata';
  src: url("../fonts/inconsolata-webfont.woff2") format("woff2"), url("../fonts/inconsolata-webfont.woff") format("woff");
  font-weight: normal;
  font-style: normal; }

@font-face {
  font-family: 'poppins_bold';
  src: url("../fonts/poppins-bold-webfont.woff2") format("woff2"), url("../fonts/poppins-bold-webfont.woff") format("woff");
  font-weight: normal;
  font-style: normal; }

@font-face {
  font-family: 'poppins_light';
  src: url("../fonts/poppins-light-webfont.woff2") format("woff2"), url("../fonts/poppins-light-webfont.woff") format("woff");
  font-weight: normal;
  font-style: normal; }

@font-face {
  font-family: 'poppins_medium';
  src: url("../fonts/poppins-medium-webfont.woff2") format("woff2"), url("../fonts/poppins-medium-webfont.woff") format("woff");
  font-weight: normal;
  font-style: normal; }

@font-face {
  font-family: 'poppins_regular';
  src: url("../fonts/poppins-regular-webfont.woff2") format("woff2"), url("../fonts/poppins-regular-webfont.woff") format("woff");
  font-weight: normal;
  font-style: normal; }

@font-face {
  font-family: 'poppins_semibold';
  src: url("../fonts/poppins-semibold-webfont.woff2") format("woff2"), url("../fonts/poppins-semibold-webfont.woff") format("woff");
  font-weight: normal;
  font-style: normal; }

@font-face {
  font-family: 'space_bold';
  src: url("../fonts/spacemono-bold-webfont.woff2") format("woff2"), url("../fonts/spacemono-bold-webfont.woff") format("woff");
  font-weight: normal;
  font-style: normal; }

@font-face {
  font-family: 'space_bold_italic';
  src: url("../fonts/spacemono-bolditalic-webfont.woff2") format("woff2"), url("../fonts/spacemono-bolditalic-webfont.woff") format("woff");
  font-weight: normal;
  font-style: normal; }

@font-face {
  font-family: 'space_italic';
  src: url("../fonts/spacemono-italic-webfont.woff2") format("woff2"), url("../fonts/spacemono-italic-webfont.woff") format("woff");
  font-weight: normal;
  font-style: normal; }

@font-face {
  font-family: 'space_regular';
  src: url("../fonts/spacemono-regular-webfont.woff2") format("woff2"), url("../fonts/spacemono-regular-webfont.woff") format("woff");
  font-weight: normal;
  font-style: normal; }

body {
  margin: 0;
  padding: 0;
  position: relative; }

img {
  padding-left: 40px; }

*:focus {
  outline: none; }

/* Container for upper elements - editor and tabs */
.hidden {
  display: none; }

.upper {
  height: 100%;
  position: relative;
  z-index: 96; }

/* CONTAINER FOR LOWER ELEMENTS */
.activeBar {
  background-color: #0000ff;
  cursor: ns-resize; }

.inactiveBar {
  background-color: #0000ff; }

.dragging {
  background-color: #000; }

/* console */
.console {
  background: white;
  display: block; }

hr {
  border: 0;
  margin-bottom: -22px;
  opacity: 0.1; }

.spacer {
  display: block;
  padding-top: 10px; }

button.accordion {
  background-color: #f1f1f1;
  border: none;
  border-bottom: 2px solid #fff;
  color: rgba(0, 0, 0, 0.6);
  cursor: pointer;
  font-family: poppins_regular;
  font-size: 16px;
  margin-top: 10px;
  outline: none;
  padding: 8px 14px;
  text-align: left;
  -webkit-transition: 0.25s ease-in-out;
  transition: 0.25s ease-in-out;
  width: 100%; }
  button.accordion:hover {
    background: #bdbdbd;
    border-bottom: 2px solid #00bea4; }
  button.accordion.active {
    background-color: #f1f1f1;
    border-bottom: 2px solid #00bea4;
    color: rgba(0, 0, 0, 0.8);
    padding: 8px 14px; }
    button.accordion.active:hover {
      color: rgba(0, 0, 0, 0.8); }
    button.accordion.active:after {
      content: "\2796";
      /* Unicode character for "minus" sign (-) */ }
  button.accordion:after {
    color: rgba(0, 0, 0, 0.6);
    content: '\02795';
    /* Unicode character for "plus" sign (+) */
    float: right;
    font-size: 14px;
    margin-left: 5px; }

button.accordion-sub {
  background: transparent;
  border-top: 0;
  border-left: 0;
  border-right: 0;
  border-bottom: 1px dashed rgba(0, 0, 0, 0.8);
  color: rgba(0, 0, 0, 0.8);
  font-size: 1em;
  padding: .5em 0 .5em .8em;
  text-align: left;
  width: 100%; }
  button.accordion-sub:hover {
    background: #FFFFC9;
    color: rgba(0, 0, 0, 0.8); }
  button.accordion-sub.active {
    color: rgba(0, 0, 0, 0.8); }
    button.accordion-sub.active:hover {
      color: rgba(0, 0, 0, 0.8); }

.docs-content {
  max-height: 0;
  opacity: 0;
  overflow: hidden;
  -webkit-transition: 0.2s ease;
  transition: 0.2s ease; }
  .docs-content.show {
    max-height: 100000px;
    /* Whatever you like, as long as its more than the height of the content (on all screen sizes) */
    opacity: 1; }

.panel {
  max-height: 0;
  opacity: 0;
  overflow: hidden;
  -webkit-transition: 0.2s ease-in-out;
  transition: 0.2s ease-in-out; }

.panel.show {
  max-height: 100000px;
  /* Whatever you like, as long as its more than the height of the content (on all screen sizes) */
  opacity: 1; }

a.button {
  color: black;
  font-size: 11px;
  text-decoration: none; }
  a.button:hover {
    color: rgba(255, 255, 255, 0.9); }

button,
.button {
  border: 1px solid #00bea4;
  background-color: #ffffff;
  border-radius: 3px;
  font-size: .8em;
  cursor: pointer;
  font-family: poppins_light;
  padding: .5em .7em; }
  button.active,
  .button.active {
    color: rgba(0, 0, 0, 0.4); }
    button.active:hover,
    .button.active:hover {
      color: rgba(0, 0, 0, 0.4); }
  button:hover,
  .button:hover {
    background-color: #00bea4;
    color: rgba(255, 255, 255, 0.9);
    -webkit-transition: 0.1s ease-in-out;
    transition: 0.1s ease-in-out; }
  button.create-project,
  .button.create-project {
    font-size: .9em;
    margin-top: 2px;
    padding-right: 20px; }
    button.create-project:hover,
    .button.create-project:hover {
      color: #ffffff; }
    button.create-project:before,
    .button.create-project:before {
      color: rgba(0, 0, 0, 0.8);
      content: '+';
      /* Unicode character for "plus" sign (+) */
      font-family: space_bold;
      font-size: 36px;
      line-height: 20px;
      margin-right: 5px;
      vertical-align: middle; }
  button:disabled,
  .button:disabled {
    background-color: rgba(0, 0, 0, 0.1);
    border: 1px solid #e5e5e5;
    color: rgba(0, 0, 0, 0.8); }

input[type="range"].range-slider {
  -webkit-appearance: none;
     -moz-appearance: none;
          appearance: none;
  background: transparent;
  margin: 0 auto;
  padding: 3px 0;
  width: 80%;
  -webkit-transition: .25s, ease-in-out;
  transition: .25s, ease-in-out; }
  input[type="range"].range-slider::-webkit-slider-runnable-track {
    background: rgba(0, 0, 0, 0.2);
    border-radius: 9px;
    cursor: pointer;
    height: 20px;
    padding: 2px 2px 2px 2px; }
  input[type="range"].range-slider::-webkit-slider-thumb {
    -webkit-box-shadow: 0 1px 4px rgba(0, 0, 0, 0.2);
            box-shadow: 0 1px 4px rgba(0, 0, 0, 0.2);
    appearance: none;
    -webkit-appearance: none;
    background: rgba(255, 255, 255, 0.8);
    border-radius: 8px;
    cursor: pointer;
    height: 16px;
    margin-top: 0px;
    -webkit-transition: .25s, ease-in-out;
    transition: .25s, ease-in-out;
    width: 16px; }
  input[type="range"].range-slider:hover::-webkit-slider-runnable-track, input[type="range"].range-slider:active::-webkit-slider-runnable-track {
    background: #1ce8b5;
    -webkit-transition: background, 100ms, ease-in-out;
    transition: background, 100ms, ease-in-out; }
    input[type="range"].range-slider:hover::-webkit-slider-runnable-track::-webkit-slider-thumb, input[type="range"].range-slider:active::-webkit-slider-runnable-track::-webkit-slider-thumb {
      margin-top: 0; }
  input[type="range"].range-slider:hover::-webkit-slider-thumb, input[type="range"].range-slider:active::-webkit-slider-thumb {
    background-color: #ffffff;
    -webkit-box-shadow: 0 1px 4px rgba(0, 0, 0, 0.5);
            box-shadow: 0 1px 4px rgba(0, 0, 0, 0.5); }
  input[type="range"].range-slider:disabled::-webkit-slider-runnable-track {
    background: rgba(0, 0, 0, 0.2); }
  input[type="range"].range-slider:disabled::-webkit-slider-thumb {
    background: rgba(255, 255, 255, 0.2);
    -webkit-box-shadow: 0 1px 4px rgba(0, 0, 0, 0.4);
            box-shadow: 0 1px 4px rgba(0, 0, 0, 0.4); }

#beaglert-console {
  background-color: white;
  -webkit-box-sizing: border-box;
          box-sizing: border-box;
  font-family: inconsolata, monospace;
  font-size: 12px;
  height: 100%;
  position: relative;
  overflow-x: hidden;
  overflow-y: auto;
  width: 100%; }

#beaglert-consoleForm {
  border-bottom: 1px solid rgba(0, 0, 0, 0.2);
  border-top: 1px solid black;
  height: 21px; }

#beaglert-consoleWrapper {
  overflow-x: auto;
  width: 100%; }

#beaglert-consoleWrapper span {
  white-space: pre-wrap; }

#beaglert-consoleWrapper > div {
  -webkit-box-sizing: border-box;
          box-sizing: border-box;
  display: inline-block;
  min-width: 100%; }

.beaglert-console-log-in {
  border-bottom: 1px solid rgba(0, 0, 0, 0.2);
  padding: 4px 30px;
  text-indent: -1.65em; }

.beaglert-console-shell::before {
  content: '#';
  color: inherit;
  margin: 0 14px;
  opacity: 0.6;
  padding-right: 0.65em; }

.beaglert-console-shell {
  border-bottom: 1px solid rgba(0, 0, 0, 0.2);
  color: #606096;
  padding: 4px 30px;
  text-indent: -1.65em; }

.beaglert-console-git::before {
  color: inherit;
  content: 'git:';
  margin: 0 7px;
  opacity: 0.6;
  padding-right: 0.65em; }

.beaglert-console-git {
  border-bottom: 1px solid rgba(0, 0, 0, 0.2);
  color: #609660;
  padding: 4px 30px;
  text-indent: -1.65em; }

.beaglert-console-make::before {
  color: inherit;
  content: 'make:';
  opacity: 0.6;
  padding-right: 0.65em; }

.beaglert-console-make {
  border-bottom: 1px solid rgba(0, 0, 0, 0.2);
  padding: 4px 30px;
  text-indent: -1.65em; }

.beaglert-console-bela::before {
  color: inherit;
  content: 'bela:';
  opacity: 0.6;
  padding-right: 0.65em; }

.beaglert-console-bela {
  border-bottom: 1px solid rgba(0, 0, 0, 0.2);
  color: #406464;
  padding: 4px 30px;
  text-indent: -1.65em; }

.beaglert-console-log {
  border-bottom: 1px solid rgba(0, 0, 0, 0.2);
  padding: 4px 30px; }

.beaglert-console-warning::before {
  color: yellow;
  content: '!';
  margin: 0 14px;
  padding-right: 0.65em; }

.beaglert-console-warning {
  background-color: rgba(255, 255, 0, 0.2);
  border-bottom: 1px solid rgba(0, 0, 0, 0.2);
  padding: 4px 30px;
  text-indent: -1.65em; }

.beaglert-console-error::before {
  color: red;
  content: '!';
  margin: 0 14px;
  padding-right: 0.65em; }

.beaglert-console-error {
  background-color: rgba(255, 0, 0, 0.2);
  border-bottom: 1px solid rgba(0, 0, 0, 0.2);
  padding: 4px 30px;
  text-indent: -1.65em; }

.beaglert-console-iwarning::before {
  color: red;
  content: '!';
  margin: 0 14px;
  padding-right: 0.65em; }

.beaglert-console-iwarning {
  background-color: rgba(255, 255, 0, 0.2);
  border-bottom: 1px solid rgba(0, 0, 0, 0.2);
  padding: 4px 30px;
  text-indent: -1.65em; }

.beaglert-console-ierror::before {
  color: red;
  content: '!';
  margin: 0 14px;
  padding-right: 0.65em; }

.beaglert-console-ierror {
  background-color: rgba(255, 0, 0, 0.2);
  border-bottom: 1px solid rgba(0, 0, 0, 0.2);
  padding: 4px 30px;
  position: relative;
  text-indent: -1.65em; }

.beaglert-console-notify::before {
  color: green;
  content: 'i';
  margin: 0 14px;
  padding-right: 0.65em; }

.beaglert-console-notify {
  text-indent: -1.65em;
  border-bottom: 1px solid rgba(0, 0, 0, 0.2);
  padding: 4px 30px;
  background-color: rgba(0, 255, 0, 0.2);
  transition: background-color 1s ease-out, -webkit-transform 0.2s ease-out;
  -webkit-transition: background-color 1s ease-out, -webkit-transform 0.2s ease-out;
  transition: transform 0.2s ease-out, background-color 1s ease-out;
  transition: transform 0.2s ease-out, background-color 1s ease-out, -webkit-transform 0.2s ease-out; }

.beaglert-console-ierror, .beaglert-console-iwarning, .beaglert-console-error {
  transition: -webkit-transform 0.1s ease-out;
  -webkit-transition: -webkit-transform 0.1s ease-out;
  transition: transform 0.1s ease-out;
  transition: transform 0.1s ease-out, -webkit-transform 0.1s ease-out; }

.beaglert-console-ierror > span:hover, .beaglert-console-iwarning > span:hover {
  cursor: pointer;
  text-decoration: underline; }

.beaglert-console-collapsed {
  -webkit-transform: scaleY(0);
          transform: scaleY(0); }

.beaglert-console-faded {
  background-color: rgba(255, 255, 255, 0.2); }

.beaglert-console-rejectnotification {
  background-color: rgba(255, 0, 0, 0.2);
  cursor: pointer; }

.beaglert-console-rejectnotification::before {
  content: '!';
  color: red;
  padding-right: 0.65em; }

#beaglert-console-inputRight {
  display: table-cell;
  width: 100%; }

#beaglert-console-inputLeft {
  display: table-cell; }

#beaglert-consoleInput {
  background-color: inherit;
  border: inherit;
  color: inherit;
  font-family: inconsolata;
  height: 100%;
  padding: 5px 5px;
  position: relative;
  width: 100%; }

#beaglert-consoleInput:focus {
  outline-width: 0; }

#beaglert-consoleInput-pre {
  color: inherit;
  display: inline;
  font-family: inconsolata;
  opacity: 0.2;
  padding: 5px;
  -webkit-transition: opacity 0.3s;
  transition: opacity 0.3s;
  white-space: nowrap; }

.clipboardButton {
  cursor: pointer;
  left: 35px;
  position: absolute;
  top: 4px; }
  .clipboardButton::before {
    content: " ";
    background: url("../images/icons/copy.svg") 0 0 no-repeat;
    background-size: contain;
    left: 0;
    padding: 6px;
    position: absolute;
    top: 0; }

.copied {
  background: rgba(255, 255, 0, 0.2); }

/**** Documentation content styles ****/
.subsections .intro-content {
  margin-bottom: .5em; }

.subsections .docs-content {
  display: hidden; }
  .subsections .docs-content.show {
    display: visible; }

.subsections .intro-header {
  font-family: poppins_regular;
  font-size: 1.2em;
  line-height: 1em;
  -webkit-margin-before: 0;
          margin-block-start: 0;
  -webkit-margin-after: .5em;
          margin-block-end: .5em; }

.subsections .memberdef-title {
  font-family: inconsolata;
  font-weight: bold;
  font-size: 1em;
  line-height: 1.2em;
  -webkit-margin-before: .5em;
          margin-block-start: .5em;
  -webkit-margin-after: .5em;
          margin-block-end: .5em; }

.subsections li div p {
  padding: .5em 0 .75em;
  margin: 0; }

.subsections div ul li h4 {
  margin: 0; }

.subsections .examples-header {
  color: #009587;
  font-family: space_bold;
  font-size: 1.1em;
  margin: .5em; }

/* Dropdown Button */
button.dropbtn {
  background-color: #fff;
  border: 1px solid #00bea4;
  color: #00bea4;
  cursor: pointer;
  display: inline;
  font-family: poppins_regular;
  font-size: 14px;
  padding: 7px 16px;
  position: relative;
  text-align: left;
  width: 200px; }
  button.dropbtn:before {
    border: 8px solid transparent;
    border-top: 8px solid #00bea4;
    content: " ";
    position: absolute;
    right: 12px;
    top: 13px; }
  button.dropbtn:hover, button.dropbtn:focus {
    background-color: rgba(0, 190, 164, 0.8);
    border-color: rgba(0, 190, 164, 0.8);
    color: white; }
    button.dropbtn:hover:before, button.dropbtn:focus:before {
      border-top: 8px solid #fff; }
    button.dropbtn:hover.small, button.dropbtn:focus.small {
      width: 4em; }
      button.dropbtn:hover.small:before, button.dropbtn:focus.small:before {
        border: 8px solid transparent;
        border-top: 8px solid #00bea4;
        content: " ";
        position: absolute;
        right: 12px;
        top: 5px; }
      button.dropbtn:hover.small:hover, button.dropbtn:hover.small:focus, button.dropbtn:focus.small:hover, button.dropbtn:focus.small:focus {
        background-color: rgba(0, 190, 164, 0.8);
        border-color: rgba(0, 190, 164, 0.8);
        color: white; }
        button.dropbtn:hover.small:hover:before, button.dropbtn:hover.small:focus:before, button.dropbtn:focus.small:hover:before, button.dropbtn:focus.small:focus:before {
          border-top: 8px solid #fff; }

.dropdown {
  border-radius: 2px;
  display: inline-block;
  opacity: 1;
  position: relative; }
  .dropdown.inactive {
    background: #f1f1f1;
    border: 2px solid #bdbdbd; }

select.dropdown-num {
  background: transparent;
  border: transparent;
  font-family: poppins_light;
  height: 25px;
  padding-left: 10px;
  width: 56px; }
  select.dropdown-num.inactive {
    background: #f1f1f1;
    border: #bdbdbd; }

/* Dropdown content (hidden by default) */
.dropdown-content {
  background-color: #f9f9f9;
  -webkit-box-shadow: 0px 8px 16px 0px rgba(0, 0, 0, 0.2);
          box-shadow: 0px 8px 16px 0px rgba(0, 0, 0, 0.2);
  display: none;
  min-width: 160px;
  position: absolute;
  width: 100%;
  /* Links inside the dropdown */ }
  .dropdown-content select {
    border: none;
    display: table;
    font-size: 11px;
    margin-bottom: -22px;
    padding-bottom: 2px;
    padding-top: 0;
    width: 200px; }
    .dropdown-content select option {
      color: black;
      cursor: pointer;
      display: block;
      font-family: poppins_regular;
      font-size: 10px;
      opacity: 1;
      padding: 8px 16px;
      text-decoration: none; }
      .dropdown-content select option:hover {
        background-color: #f1f1f1;
        color: rgba(0, 0, 0, 0.9); }
      .dropdown-content select option:active, .dropdown-content select option:focus {
        background-color: #bdbdbd;
        color: rgba(0, 0, 0, 0.9); }
  .dropdown-content ul {
    border: none;
    display: table;
    font-size: 11px;
    height: 22px;
    padding-bottom: 2px;
    padding-left: 28px;
    padding-top: 0;
    width: 200px; }
    .dropdown-content ul > li, .dropdown-content ul span, .dropdown-content ul a {
      color: black;
      cursor: pointer;
      display: block;
      font-family: poppins_regular;
      font-size: 10px;
      opacity: 1;
      padding: 8px 16px;
      text-decoration: none; }
      .dropdown-content ul > li:hover, .dropdown-content ul span:hover, .dropdown-content ul a:hover {
        background-color: #f1f1f1;
        color: rgba(0, 0, 0, 0.9); }
  .dropdown-content.show {
    display: block; }

.mini-dropdown select {
  border: transparent;
  height: 25px;
  width: 105px;
  padding-left: 10px;
  background: transparent;
  font-family: poppins_light;
  -webkit-appearance: button;
  vertical-align: center; }
  .mini-dropdown select option {
    width: 100%; }
  .mini-dropdown select .git {
    width: 150px;
    display: inline; }
  .mini-dropdown select.inactive {
    border: 1px solid #bdbdbd;
    background: #f1f1f1; }

.mini-dropdown {
  border: 1px solid #00bea4;
  border-radius: 2px;
  display: block;
  height: 23px;
  position: relative;
  min-width: 105px; }
  .mini-dropdown:before, .mini-dropdown:after {
    content: "";
    pointer-events: none;
    position: absolute; }
  .mini-dropdown:before {
    content: " ";
    border: 6px solid transparent;
    border-top: 6px solid #00bea4;
    right: 5px;
    position: absolute;
    top: 10px; }

.mini-dropdown.disabled {
  background-color: #f1f1f1;
  border: 1px solid #bdbdbd;
  color: rgba(0, 0, 0, 0.7); }
  .mini-dropdown.disabled:before {
    border-top: 6px solid #bdbdbd; }
  .mini-dropdown.disabled:after {
    color: rgba(0, 0, 0, 0.4); }

#editor {
  background: #fff;
  display: none;
  float: left;
  height: calc(100% - 70px);
  left: 0;
  margin: 0;
  overflow: auto;
  position: absolute;
  top: 28px;
  width: 100vw;
  z-index: 97; }
  #editor.active {
    display: block; }
  #editor .ace_search.right {
    right: 60px;
    -webkit-transition: 0.5s ease-in-out;
    transition: 0.5s ease-in-out; }
  #editor .ace_search.active {
    right: 448px; }
  #editor.tabs-open {
    width: calc(100vw - 390px); }

#audio-parent,
#img-display-parent {
  display: none; }
  #audio-parent.active,
  #img-display-parent.active {
    display: block; }

#pd-svg-parent {
  background: #f1f1f1;
  display: none;
  font-family: monospace;
  overflow: auto; }
  #pd-svg-parent #pd-svg {
    background: #f1f1f1; }
    #pd-svg-parent #pd-svg svg {
      background: #f1f1f1; }
  #pd-svg-parent.active {
    display: block; }

ul.projectManager {
  list-style: none;
  margin: 0;
  padding: 0; }
  ul.projectManager .example-list li {
    cursor: pointer; }

ul {
  font-family: inconsolata; }

.file-list {
  width: calc(100% - 10px); }
  .file-list li {
    font-family: poppins_regular; }
    .file-list li > p {
      border-bottom: 1px solid #bdbdbd;
      margin: 0;
      padding: 3px 0 3px 10px;
      width: calc(100% - 10px); }
    .file-list li:first-child > p {
      margin: -5px 0 0 0; }
    .file-list li .file-list-size {
      font-style: italic; }

.sub-file-list > li {
  color: rgba(0, 0, 0, 0.8);
  font-size: 14px;
  padding: 4px 12px; }
  .sub-file-list > li:hover, .sub-file-list > li.selected {
    background: rgba(255, 255, 0, 0.2); }
  .sub-file-list > li:before {
    content: '>';
    /* Unicode character for "minus" sign (-) */
    font-family: poppins_light;
    margin-right: 5px;
    size: 12px; }
  .sub-file-list > li.sourceFile {
    cursor: pointer; }

.example-list > li {
  padding: 4px 10px; }
  .example-list > li:before {
    content: '>';
    margin-right: 10px; }
  .example-list > li:hover {
    background: rgba(255, 255, 0, 0.2); }

#git-controls {
  padding-top: 10px; }
  #git-controls div {
    padding: 10px 0; }
    #git-controls div button:not(:first-child) {
      margin-left: 10px; }
    #git-controls div .mini-dropdown {
      display: inline; }
    #git-controls div p {
      display: inline;
      font-family: poppins_light;
      font-size: 10px;
      margin-left: 10px; }

.git-repo {
  display: none; }

img.explorer {
  background: url("images/icons/explorer_white.svg");
  width: 30px;
  height: 30px; }
  img.explorer:hover {
    background: url("images/icons/explorer_green.svg"); }

ul.libraries-list-parent {
  list-style: none;
  margin: 0;
  padding: 0; }
  ul.libraries-list-parent .library-desc, ul.libraries-list-parent .library-ver {
    font-family: 'poppins-light';
    font-size: .9em;
    -webkit-margin-before: 0;
            margin-block-start: 0;
    -webkit-margin-after: .5em;
            margin-block-end: .5em; }
  ul.libraries-list-parent pre {
    background: #fafafa;
    corner-radius: 3px;
    font-family: inconsolata;
    font-size: .9em;
    margin: .5em;
    padding: .1em 0;
    white-space: nowrap; }
  ul.libraries-list-parent .include-copy {
    position: absoute;
    top: 0;
    right: 0; }
  ul.libraries-list-parent .include-container {
    position: relative; }
    ul.libraries-list-parent .include-container > p {
      font-family: inconsolata;
      font-size: .75em;
      -webkit-margin-before: 0;
              margin-block-start: 0; }
  ul.libraries-list-parent .include-lines {
    background: #fafafa;
    border: 1px solid #c9c9c9;
    border-radius: .25em;
    margin: .5em 0 .25em;
    overflow-x: hidden;
    width: 96%; }
  ul.libraries-list-parent .include-copy {
    background-color: #c9c9c9;
    background-image: url(../images/icons/copy_inactive.svg);
    background-position: center;
    background-repeat: no-repeat;
    background-size: 100% 60%;
    border: 1px solid #c9c9c9;
    border-radius: 0 .25em .25em 0;
    height: 34px;
    position: absolute;
    right: 10px;
    top: 0;
    width: 40px; }
    ul.libraries-list-parent .include-copy:hover {
      background-color: #1ce8b5; }
  ul.libraries-list-parent .libraries-list li {
    color: rgba(0, 0, 0, 0.8);
    cursor: pointer;
    font-family: inconsolata;
    font-size: 14px;
    padding: 4px 12px; }
    ul.libraries-list-parent .libraries-list li:hover, ul.libraries-list-parent .libraries-list li.selected {
      background: rgba(255, 255, 0, 0.2); }
    ul.libraries-list-parent .libraries-list li:before {
      content: '>';
      /* Unicode character for "minus" sign (-) */
      font-family: poppins_light;
      margin-right: 5px;
      size: 12px; }
  ul.libraries-list-parent .file-heading {
    border-bottom: 1px solid #bdbdbd;
    font-family: poppins_regular;
    font-size: .9em;
    margin: 0;
    padding: 3px 0 3px;
    width: calc(100% - 10px); }

ul .copy {
  cursor: pointer;
  -webkit-user-select: none;
     -moz-user-select: none;
      -ms-user-select: none;
          user-select: none; }
  ul .copy:hover {
    text-decoration: underline; }

ul .hide-include {
  border: none;
  height: 0;
  margin: 0;
  overflow: hidden;
  position: absolute;
  resize: none;
  width: 0; }

ul pre {
  white-space: inherit; }

ul dl {
  padding: 3px 0px 3px 10px; }
  ul dl dt, ul dl dd {
    font-size: 14px; }

.lower {
  color: rgba(0, 0, 0, 0.8);
  display: block;
  font-family: inconsolata;
  font-size: 12px;
  position: relative;
  vertical-align: bottom;
  z-index: 100; }

.input-number input[type="text"] {
  height: 25px;
  width: 50px;
  padding: 0;
  vertical-align: top;
  text-align: center;
  outline: none;
  font-family: poppins_regular;
  border-radius: 0; }
  .input-number input[type="text"]:disabled {
    border-radius: 0;
    width: 50px; }

.input-number-decrement,
.input-number-increment {
  background: #f1f1f1;
  border: 1px solid #ccc;
  color: rgba(0, 0, 0, 0.8);
  cursor: pointer;
  display: inline-block;
  height: 25px;
  font-weight: bold;
  line-height: 27px;
  padding: 0;
  text-align: center;
  -webkit-user-select: none;
     -moz-user-select: none;
      -ms-user-select: none;
          user-select: none;
  width: 25px; }
  .input-number-decrement:active,
  .input-number-increment:active {
    background: #63ffd9; }

.input-number-decrement {
  border-right: none;
  border-radius: 4px 0 0 4px; }

.input-number-increment {
  border-left: none;
  border-radius: 0 4px 4px 0; }

#pin_container {
  height: calc(100vh - 200px);
  overflow: visible; }
  #pin_container object {
    height: 100%;
    width: 100%; }
  #pin_container .diagram-text {
    font-family: 'poppins_regular';
    font-size: .9em;
    line-height: 22px;
    margin-top: 0; }
  #pin_container .dPin {
    fill: rgba(0, 255, 0, 0.5);
    stroke: none; }
  #pin_container .new {
    fill: red; }
  #pin_container .gnd {
    fill: rgba(255, 0, 0, 0.4);
    stroke: red; }
  #pin_container .aPin {
    fill: rgba(255, 255, 0, 0.5);
    stroke: none; }
  #pin_container .aInPin {
    fill: rgba(255, 165, 0, 0.6);
    stroke: none; }
  #pin_container .comms {
    fill: rgba(0, 0, 255, 0.5);
    stroke: none; }
  #pin_container .audio {
    fill: rgba(155, 48, 255, 0.5);
    stroke: none; }
  #pin_container .pins {
    fill: transparent;
    stroke: #000; }
  #pin_container .util {
    fill: rgba(255, 14, 154, 0.5);
    stroke: none; }
  #pin_container .led {
    fill: rgba(0, 255, 0, 0.6);
    stroke: none; }

#popup {
  background: white;
  border: 1px solid #bdbdbd;
  display: none;
  left: calc((100% / 2) - 300px);
  margin-bottom: 10px;
  max-height: 60vh;
  min-height: 100px;
  max-height: 500px;
  overflow: hidden;
  padding: 4em;
  position: absolute;
  top: calc((100% / 2) - 300px);
  width: 600px;
  /* Styles for custom radio buttons */
  /* Styles for custom UI buttons for popups */ }
  #popup.active {
    display: inline;
    z-index: 9999; }
  #popup #popup-content pre {
    max-height: 300px;
    overflow: auto; }
  #popup h1 {
    color: #00bea4;
    font-size: 2em;
    font-family: space_bold; }
  #popup h3 {
    color: rgba(0, 0, 0, 0.8);
    font-size: 1em;
    font-family: space_bold; }
  #popup p, #popup form {
    color: #999;
    font-family: poppins_light;
    font-size: 1em;
    margin-bottom: 10px; }
  #popup input {
    font-size: 1em;
    line-height: 1em;
    padding: .5em; }
    #popup input[type=text] {
      margin-top: 1em;
      width: 15em; }
    #popup input[type=file] {
      background: initial;
      border: initial;
      width: initial; }
    #popup input::-webkit-input-placeholder {
      color: #bdbdbd;
      font-style: italic; }
  #popup .radio-container {
    cursor: pointer;
    display: block;
    padding-left: 2em;
    position: relative;
    -webkit-user-select: none;
       -moz-user-select: none;
        -ms-user-select: none;
            user-select: none; }
  #popup .radio-container input {
    cursor: pointer;
    opacity: 0;
    position: absolute; }
  #popup .radio-button {
    background-color: #bdbdbd;
    border-radius: 50%;
    height: 1em;
    left: 0;
    margin-top: .25em;
    opacity: 0.5;
    position: absolute;
    top: 0;
    width: 1em; }
  #popup .radio-container:hover input ~ .radio-button {
    opacity: 1; }
  #popup .radio-container input:checked ~ .radio-button {
    background-color: #1ce8b5;
    opacity: 1; }
  #popup button {
    float: right;
    font-size: 1em;
    margin-left: .75em;
    margin-top: .5em;
    padding: .5em 2em;
    margin-left: .75em; }
    #popup button.confirm {
      background: #1ce8b5;
      border: 1px solid #1ce8b5;
      color: rgba(0, 0, 0, 0.8); }
      #popup button.confirm:hover {
        background: #63ffd9;
        border: 1px solid #63ffd9; }
    #popup button.cancel {
      background: #ffffff;
      border: 1px solid #bdbdbd; }
      #popup button.cancel:hover {
        background: #e5e5e5;
        color: rgba(0, 0, 0, 0.8); }
    #popup button.delete {
      background-color: #FF918E;
      border: 1px solid #FF918E;
      color: rgba(0, 0, 0, 0.8); }
      #popup button.delete:hover {
        background-color: #ff5e5b;
        border: 1px solid #ff5e5b; }

#overlay.active {
  background: rgba(0, 0, 0, 0.3);
  height: 100vh;
  left: 0;
  position: absolute;
  top: 0;
  width: 100vw;
  z-index: 9998; }

::-webkit-scrollbar {
  width: 12px; }

::-webkit-scrollbar-track {
  -webkit-box-shadow: inset 0 0 6px rgba(0, 0, 0, 0.3);
  border-radius: 10px; }

::-webkit-scrollbar-thumb {
  border-radius: 10px;
  -webkit-box-shadow: inset 0 0 6px rgba(0, 0, 0, 0.5); }

/* Tabbed content */
.tabs {
  background-color: white;
  height: calc(100% + 35px);
  left: calc(100% - 50px);
  position: absolute;
  top: 0;
  -webkit-transition: .5s ease-in-out;
  transition: .5s ease-in-out;
  width: 450px;
  z-index: 99; }

.tabs-closed {
  left: calc(100% - 50px); }

.tabs-open {
  /* Value of $tab-width doesn't work in calc!
		Therefore it's hard coded. */
  left: calc(100% - 438px); }

#tab-menu {
  background-color: #c9c9c9;
  float: left;
  height: 100%;
  width: 50px; }

#tab-content-area {
  background-color: #fff;
  height: calc(100% - 76px);
  overflow: auto; }

section#tab-content {
<<<<<<< HEAD
  min-height: calc(100% - 76px);
  padding: 0 20px 20px 20px;
  position: relative; }
=======
  margin: 0 20px 20px 20px; }
>>>>>>> 3c9984b3
  section#tab-content .tab-info {
    display: none; }
  section#tab-content .title-container {
    background-color: #ffffff;
    height: 75px;
    position: sticky;
    position: -webkit-sticky;
    /* Required for Safari */
    margin: 0;
    top: 0;
    width: 100%;
    z-index: 100; }
    section#tab-content .title-container hr {
      background: transparent; }
    section#tab-content .title-container h1 {
      border-bottom: 10px solid #1ce8b5;
      color: rgba(0, 0, 0, 0.8);
      display: inline-block;
      font-family: space_bold;
      font-size: 24px;
      opacity: 0.8; }

.disabled {
  display: none; }

.choice {
  color: rgba(0, 0, 0, 0.6);
  font-family: poppins_light;
  font-size: 12px;
  padding-bottom: 10px; }
  .choice tr {
    display: block;
    padding-bottom: 10px; }

table.choice {
  width: 100%; }

.left-choice {
  display: inline-block;
  float: left;
  text-align: right;
  width: 50%; }

.right-choice {
  display: inline-block;
  margin-top: -2px;
  padding-left: 10px;
  position: relative;
  text-align: left;
  width: 43%; }
  .right-choice.half {
    padding-left: 0;
    text-align: center;
    width: 22.5%; }

th.right-choice.half {
  margin-top: 0; }

input[type="text"].number-picker,
input[type="number"].number-picker {
  -webkit-appearance: textfield;
     -moz-appearance: textfield;
          appearance: textfield;
  -webkit-box-sizing: border-box;
          box-sizing: border-box;
  margin: 0 -3px 0 -4px; }

input[type="checkbox"].checkbox-slider,
.checkbox-slider input[type="checkbox"] {
  height: 18px;
  left: 10000px;
  position: relative;
  width: 18px; }
  input[type="checkbox"].checkbox-slider::before, input[type="checkbox"].checkbox-slider::after,
  .checkbox-slider input[type="checkbox"]::before,
  .checkbox-slider input[type="checkbox"]::after {
    content: '';
    cursor: pointer;
    display: block;
    left: -10000px;
    position: absolute; }
  input[type="checkbox"].checkbox-slider::before,
  .checkbox-slider input[type="checkbox"]::before {
    background: #ccc;
    border-radius: 18px;
    height: 18px;
    -webkit-transition: background-color 200ms;
    transition: background-color 200ms;
    width: 32px; }
  input[type="checkbox"].checkbox-slider:checked::before,
  .checkbox-slider input[type="checkbox"]:checked::before {
    background-color: #1ce8b5; }
  input[type="checkbox"].checkbox-slider::after,
  .checkbox-slider input[type="checkbox"]::after {
    background: #fff;
    border-radius: 50%;
    height: 14px;
    top: 50%;
    -webkit-transform: translateY(-50%) translateX(13%);
            transform: translateY(-50%) translateX(13%);
    -webkit-transition: -webkit-box-shadow 100ms ease-in-out, -webkit-transform 100ms ease-in-out;
    transition: -webkit-box-shadow 100ms ease-in-out, -webkit-transform 100ms ease-in-out;
    transition: box-shadow 100ms ease-in-out, transform 100ms ease-in-out;
    transition: box-shadow 100ms ease-in-out, transform 100ms ease-in-out, -webkit-box-shadow 100ms ease-in-out, -webkit-transform 100ms ease-in-out;
    width: 14px; }
  input[type="checkbox"].checkbox-slider:checked::after,
  .checkbox-slider input[type="checkbox"]:checked::after {
    -webkit-box-shadow: 0 1px 4px rgba(0, 0, 0, 0.4);
            box-shadow: 0 1px 4px rgba(0, 0, 0, 0.4);
    height: 15px;
    -webkit-transform: translateY(-50%) translateX(99%);
            transform: translateY(-50%) translateX(99%);
    width: 15px; }

.project {
  font-family: poppins_regular;
  margin-top: .5em;
  margin-bottom: 0; }

.panel.show {
  margin-left: .25em;
  padding-top: .8em; }

.mux {
  padding-top: 5px; }
  .mux.inactive .dropbtn-small {
    background-color: #f1f1f1;
    color: #00bea4;
    border: 1px solid #bdbdbd; }
    .mux.inactive .dropbtn-small:before {
      border: 5px solid transparent;
      border-top: 5px solid #bdbdbd; }

.button-container button {
  margin-bottom: .5em; }

.diagram-text {
  font-size: .8em; }

/*
 * Make each label stack on top of one another.
 *
 */
#tab-menu li#open-tab {
  background-color: #c9c9c9; }

#tab-menu li {
  background: #c9c9c9;
  cursor: pointer;
  height: 50px;
  padding: 0;
  position: relative;
  list-style: none;
  -webkit-transition: 0.2s ease-in-out;
  transition: 0.2s ease-in-out;
  width: 50px;
  cursor: hand; }
  #tab-menu li a {
    height: 100%;
    width: 100%; }
    #tab-menu li a:hover {
      color: #00bea4;
      -webkit-transition: 0.2s ease-in-out;
      transition: 0.2s ease-in-out; }
  #tab-menu li.explorer {
    background-image: url("../images/icons/folder_inactive.svg");
    background-position: center;
    background-repeat: no-repeat; }
    #tab-menu li.explorer:hover {
      background-image: url("../images/icons/folder_active.svg");
      background-position: center;
      background-repeat: no-repeat; }
    #tab-menu li.explorer.active {
      background-image: url("../images/icons/folder_active.svg");
      background-position: center;
      background-repeat: no-repeat; }
  #tab-menu li.examples {
    background-image: url("../images/icons/examples_inactive.svg");
    background-position: center;
    background-repeat: no-repeat; }
    #tab-menu li.examples:hover {
      background-image: url("../images/icons/examples_active.svg");
      background-position: center;
      background-repeat: no-repeat; }
    #tab-menu li.examples.active {
      background-image: url("../images/icons/examples_active.svg");
      background-position: center;
      background-repeat: no-repeat; }
  #tab-menu li.settings {
    background-image: url("../images/icons/settings_inactive.svg");
    background-repeat: no-repeat;
    background-position: center; }
    #tab-menu li.settings:hover {
      background-image: url("../images/icons/settings_active.svg");
      background-position: center;
      background-repeat: no-repeat; }
    #tab-menu li.settings.active {
      background-image: url("../images/icons/settings_active.svg");
      background-position: center;
      background-repeat: no-repeat; }
  #tab-menu li.pins {
    background-image: url("../images/icons/pins_inactive.svg");
    background-position: center;
    background-repeat: no-repeat; }
    #tab-menu li.pins:hover {
      background-image: url("../images/icons/pins_active.svg");
      background-position: center;
      background-repeat: no-repeat; }
    #tab-menu li.pins.active {
      background-image: url("../images/icons/pins_active.svg");
      background-position: center;
      background-repeat: no-repeat; }
  #tab-menu li.refs {
    background-image: url("../images/icons/refs_inactive.svg");
    background-position: center;
    background-repeat: no-repeat; }
    #tab-menu li.refs:hover {
      background-image: url("../images/icons/refs_active.svg");
      background-position: center;
      background-repeat: no-repeat; }
    #tab-menu li.refs.active {
      background-image: url("../images/icons/refs_active.svg");
      background-position: center;
      background-repeat: no-repeat; }
  #tab-menu li.libraries {
    background-image: url("../images/icons/library_white.svg");
    background-position: center;
    background-repeat: no-repeat; }
    #tab-menu li.libraries:hover {
      background-image: url("../images/icons/library_green.svg");
      background-position: center;
      background-repeat: no-repeat; }
    #tab-menu li.libraries.active {
      background-image: url("../images/icons/library_green.svg");
      background-position: center;
      background-repeat: no-repeat; }
  #tab-menu li.active {
    background: #ffffff;
    border-bottom: none;
    border-left: 5px solid #00bea4;
    margin-left: -5px;
    -webkit-transition: 0.2s ease-in-out;
    transition: 0.2s ease-in-out; }
    #tab-menu li.active a {
      color: #00bea4; }

.rot {
  display: block;
  -webkit-transform: rotate(45deg);
          transform: rotate(45deg);
  -webkit-transition: 0.3s ease-in-out;
  transition: 0.3s ease-in-out; }

.tab-button {
  color: rgba(255, 255, 255, 0.9);
  font-family: space_bold;
  font-size: 50px;
  font-weight: bolder;
  margin: 0;
  line-height: 50px;
  padding-left: 10px;
  text-decoration: none; }

.tab-content-area {
  display: none; }

input[type="text"],
input[type="number"] {
  height: 25px;
  border: 1px solid #bdbdbd;
  background: #ffffff; }
  input[type="text"].number-picker,
  input[type="number"].number-picker {
    border-radius: 0;
    width: 5em;
    text-align: center; }
  input[type="text"]:disabled,
  input[type="number"]:disabled {
    background: #f1f1f1; }

@-webkit-keyframes running-button {
  from {
    -webkit-transform: rotate(0deg);
            transform: rotate(0deg); }
  to {
    -webkit-transform: rotate(360deg);
            transform: rotate(360deg); } }

@keyframes running-button {
  from {
    -webkit-transform: rotate(0deg);
            transform: rotate(0deg); }
  to {
    -webkit-transform: rotate(360deg);
            transform: rotate(360deg); } }

.running-button {
  -webkit-animation: running-button 2s linear infinite;
          animation: running-button 2s linear infinite; }

.building-button {
  -webkit-animation: running-button 3s linear infinite;
          animation: running-button 3s linear infinite; }

.toolbar {
  background: #c9c9c9;
  bottom: 0;
  -webkit-box-shadow: 5px 5px #eee;
          box-shadow: 5px 5px #eee;
  display: block;
  font-family: inconsolata, monospace;
  font-size: 12px;
  height: 42px;
  left: 0;
  padding-left: 40px;
  position: absolute;
  right: 0;
  z-index: 100; }
  .toolbar > div {
    display: inline;
    float: left;
    height: 40px; }
    .toolbar > div span {
      cursor: pointer;
      display: inline-block;
      height: 35px;
      margin-top: 3px;
      -webkit-transition: 0.1s ease-in-out;
      transition: 0.1s ease-in-out;
      width: 35px; }
      .toolbar > div span.run {
        background-image: url("../images/icons/run_active.svg");
        background-repeat: no-repeat; }
        .toolbar > div span.run:hover {
          background-image: url("../images/icons/run_inactive.svg"); }
        .toolbar > div span.run.building {
          background-image: url("../images/icons/run_building.svg"); }
        .toolbar > div span.run.running {
          background-image: url("../images/icons/run_running.svg"); }
      .toolbar > div span.stop {
        background-image: url("../images/icons/stop_active.svg");
        background-repeat: no-repeat;
        margin-left: 5px; }
        .toolbar > div span.stop:hover {
          background-image: url("../images/icons/stop_inactive.svg"); }
      .toolbar > div span.console-button {
        background-image: url("../images/icons/console_inactive1.svg");
        background-repeat: no-repeat; }
        .toolbar > div span.console-button:hover {
          background-image: url("../images/icons/console_active1.svg"); }
      .toolbar > div span.gui-button {
        background-image: url("../images/icons/gui_inactive4.svg");
        background-repeat: no-repeat;
        padding: 0; }
        .toolbar > div span.gui-button:hover {
          background-image: url("../images/icons/gui_active4.svg"); }
      .toolbar > div span.scope-button {
        background-image: url("../images/icons/scope_inactive3.svg");
        background-repeat: no-repeat; }
        .toolbar > div span.scope-button:hover {
          background-image: url("../images/icons/scope_active3.svg"); }
      .toolbar > div span.shutdown {
        background-image: url("../images/icons/shutdown_active.svg");
        background-repeat: no-repeat;
        margin-left: 5px; }
        .toolbar > div span.shutdown:hover {
          background-image: url("../images/icons/shutdown_hover.svg"); }
  .toolbar .tool-text {
    margin-top: 3px;
    padding-left: 10px;
    -webkit-transition: 0.4s ease-in-out;
    transition: 0.4s ease-in-out; }
    .toolbar .tool-text#control-text-3 {
      float: right; }
  .toolbar .other {
    min-width: 175px; }
  .toolbar .st-st {
    min-width: 100px; }
  .toolbar .start-stop {
    padding-left: 10px;
    width: 85px; }
  .toolbar .shutdown-parent {
    float: right;
    width: 45px;
    padding-right: 50px; }
  .toolbar .toolbar-functions {
    padding: 2px 0; }
  .toolbar .system-status-text {
    margin-top: 14px;
    padding: 0 20px;
    width: 60px; }
  .toolbar .syntax-status {
    background-image: url("../images/icons/syntax_pending.svg");
    background-repeat: no-repeat;
    margin-top: 3px;
    min-width: 100px;
    padding: 0 20px; }
    .toolbar .syntax-status.pending {
      background-image: url("../images/icons/syntax_pending.svg");
      background-repeat: no-repeat; }
    .toolbar .syntax-status.ok {
      background-image: url("../images/icons/syntax_ok.svg");
      background-repeat: no-repeat; }
    .toolbar .syntax-status.stop {
      background-image: url("../images/icons/syntax_stop.svg");
      background-repeat: no-repeat; }
  .toolbar .logo {
    float: right;
    min-width: 120px; }
    .toolbar .logo img {
      margin-top: -14px;
      padding-right: 2.3em; }

.file-status {
  margin-left: 60px;
  white-space: nowrap; }
  .file-status .project,
  .file-status .file,
  .file-status .status {
    color: #00bea4;
    display: inline-block;
    font-family: space_regular;
    font-size: 12px;
    margin-top: 0;
    padding-bottom: 5px;
    padding-top: 5px; }
  .file-status .current {
    font-family: poppins_regular;
    color: rgba(0, 0, 0, 0.7);
    padding-right: 20px;
    font-size: 12px; }

.scopeWrapper {
  position: relative; }
  .scopeWrapper canvas {
    left: 0;
    position: absolute;
    top: 0; }

.buttonWrapper {
  left: 0;
  font-family: poppins_regular;
  font-size: .85em;
  padding: 10px 20px;
  position: absolute;
  top: 0;
  width: calc(100vw - 40px);
  z-index: 100; }
  .buttonWrapper .top {
    display: inline-block; }
    .buttonWrapper .top .label p {
      display: inline; }
    .buttonWrapper .top .value {
      display: inline-block; }

button.scope-controls {
  padding: .3em .7em; }
  button.scope-controls.export {
    margin-top: .3em; }

#control-panel {
  background-color: rgba(255, 255, 255, 0.9);
  border: 1px solid #f1f1f1;
  left: 50px;
  padding: 2em 0 2em 2em;
  position: absolute;
  top: 55px;
  z-index: 9999; }
  #control-panel * {
    -webkit-user-select: none;
       -moz-user-select: none;
        -ms-user-select: none;
            user-select: none; }
  #control-panel.hidden {
    display: none; }
  #control-panel .control-panel-column {
    border-right: 1px dashed #bdbdbd;
    display: inline-block;
    float: left;
    padding: .5em 1.5em .5em 3em;
    width: 375px; }
    #control-panel .control-panel-column.channels {
      border: 0;
      display: inline-block;
      padding: .5em 3em .5em 1.5em;
      vertical-align: top; }
  #control-panel .control-section {
    vertical-align: top; }
    #control-panel .control-section h3 {
      color: rgba(0, 0, 0, 0.8);
      font-family: space_bold;
      font-size: 1.2em;
      -webkit-margin-after: .75em;
              margin-block-end: .75em;
      -webkit-margin-before: 1em;
              margin-block-start: 1em; }
    #control-panel .control-section .block-section p {
      display: inline;
      font-family: poppins_regular;
      font-size: .85em; }
    #control-panel .control-section .block-section div span p {
      font-family: inconsolata;
      font-size: 1em; }
    #control-panel .control-section .block-section .scope-label {
      display: inline-block;
      margin: 3px 0;
      width: 75px;
      text-align: right; }
    #control-panel .control-section .block-section .scope-input {
      display: inline-block;
      margin: 2px 0;
      padding-left: 60px;
      position: absolute;
      width: 200px; }
      #control-panel .control-section .block-section .scope-input > .mini-dropdown {
        width: 100px; }
    #control-panel .control-section .block-section .after-dropdown {
      display: inline;
      margin-left: 165px; }

.number-box[type=number] {
  border: 0;
  font-family: inconsolata;
  font-size: 1em;
  line-height: .5em;
  text-align: right;
  width: 2.5em; }
  .number-box[type=number]::-webkit-inner-spin-button {
    -webkit-appearance: none;
            appearance: none; }

input.scope-controls.range-slider {
  padding-left: .5em;
  width: 100%; }

input.channelView.range-slider {
  padding-left: .5em;
  width: 100%; }

.slider {
  display: inline-block;
  margin: 0;
  padding: 0;
  vertical-align: middle; }
  .slider.label {
    text-align: right;
    width: 100px; }
  .slider.value {
    text-align: left; }
    .slider.value.ms {
      padding-right: 5px;
      text-align: right;
      width: 40px; }
    .slider.value.colour {
      margin-left: 55px; }
  .slider.range {
    width: 200px; }

#scope-drop {
  width: 110px; }

.hidden {
  display: none; }

.one-shot {
  padding-left: 135px; }

.label {
  font-family: inconsolata;
  size: 0.85em; }

input[type="range"].scope-range-slider {
  -webkit-appearance: none;
     -moz-appearance: none;
          appearance: none;
  background: transparent;
  margin: 1 auto 0 auto;
  width: 100%;
  -webkit-transition: .25s, ease-in-out;
  transition: .25s, ease-in-out; }
  input[type="range"].scope-range-slider::-webkit-slider-runnable-track {
    background: rgba(0, 0, 0, 0.2);
    border-radius: 9px;
    cursor: pointer;
    height: 15px;
    padding: 2px 2px 2px 2px; }
  input[type="range"].scope-range-slider::-webkit-slider-thumb {
    -webkit-box-shadow: 0 1px 4px rgba(0, 0, 0, 0.2);
            box-shadow: 0 1px 4px rgba(0, 0, 0, 0.2);
    appearance: none;
    -webkit-appearance: none;
    background: rgba(255, 255, 255, 0.8);
    border-radius: 8px;
    cursor: pointer;
    height: 12px;
    margin-top: -1px;
    -webkit-transition: .25s, ease-in-out;
    transition: .25s, ease-in-out;
    width: 12px; }
  input[type="range"].scope-range-slider:hover::-webkit-slider-runnable-track, input[type="range"].scope-range-slider:active::-webkit-slider-runnable-track {
    background: #1ce8b5;
    -webkit-transition: background, 100ms, ease-in-out;
    transition: background, 100ms, ease-in-out; }
    input[type="range"].scope-range-slider:hover::-webkit-slider-runnable-track::-webkit-slider-thumb, input[type="range"].scope-range-slider:active::-webkit-slider-runnable-track::-webkit-slider-thumb {
      margin-top: 0; }
  input[type="range"].scope-range-slider:hover::-webkit-slider-thumb, input[type="range"].scope-range-slider:active::-webkit-slider-thumb {
    background-color: #ffffff;
    -webkit-box-shadow: 0 1px 4px rgba(0, 0, 0, 0.5);
            box-shadow: 0 1px 4px rgba(0, 0, 0, 0.5); }
  input[type="range"].scope-range-slider:disabled::-webkit-slider-runnable-track {
    background: rgba(0, 0, 0, 0.2); }
  input[type="range"].scope-range-slider:disabled::-webkit-slider-thumb {
    background: rgba(255, 255, 255, 0.2);
    -webkit-box-shadow: 0 1px 4px rgba(0, 0, 0, 0.4);
            box-shadow: 0 1px 4px rgba(0, 0, 0, 0.4); }

.overlay.active {
  background: rgba(0, 0, 0, 0.2);
  height: 100vh;
  left: 0;
  position: absolute;
  top: 0;
  width: 100vw;
  z-index: 1; }<|MERGE_RESOLUTION|>--- conflicted
+++ resolved
@@ -1180,13 +1180,9 @@
   overflow: auto; }
 
 section#tab-content {
-<<<<<<< HEAD
   min-height: calc(100% - 76px);
   padding: 0 20px 20px 20px;
   position: relative; }
-=======
-  margin: 0 20px 20px 20px; }
->>>>>>> 3c9984b3
   section#tab-content .tab-info {
     display: none; }
   section#tab-content .title-container {
