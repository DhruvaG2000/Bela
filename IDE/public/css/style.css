html,
body,
ul,
ol {
  margin: 0;
  padding: 0; }

@font-face {
  font-family: 'inconsolata';
  src: url("../fonts/inconsolata-webfont.woff2") format("woff2"), url("../fonts/inconsolata-webfont.woff") format("woff");
  font-weight: normal;
  font-style: normal; }

@font-face {
  font-family: 'poppins_bold';
  src: url("../fonts/poppins-bold-webfont.woff2") format("woff2"), url("../fonts/poppins-bold-webfont.woff") format("woff");
  font-weight: normal;
  font-style: normal; }

@font-face {
  font-family: 'poppins_light';
  src: url("../fonts/poppins-light-webfont.woff2") format("woff2"), url("../fonts/poppins-light-webfont.woff") format("woff");
  font-weight: normal;
  font-style: normal; }

@font-face {
  font-family: 'poppins_medium';
  src: url("../fonts/poppins-medium-webfont.woff2") format("woff2"), url("../fonts/poppins-medium-webfont.woff") format("woff");
  font-weight: normal;
  font-style: normal; }

@font-face {
  font-family: 'poppins_regular';
  src: url("../fonts/poppins-regular-webfont.woff2") format("woff2"), url("../fonts/poppins-regular-webfont.woff") format("woff");
  font-weight: normal;
  font-style: normal; }

@font-face {
  font-family: 'poppins_semibold';
  src: url("../fonts/poppins-semibold-webfont.woff2") format("woff2"), url("../fonts/poppins-semibold-webfont.woff") format("woff");
  font-weight: normal;
  font-style: normal; }

@font-face {
  font-family: 'space_bold';
  src: url("../fonts/spacemono-bold-webfont.woff2") format("woff2"), url("../fonts/spacemono-bold-webfont.woff") format("woff");
  font-weight: normal;
  font-style: normal; }

@font-face {
  font-family: 'space_bold_italic';
  src: url("../fonts/spacemono-bolditalic-webfont.woff2") format("woff2"), url("../fonts/spacemono-bolditalic-webfont.woff") format("woff");
  font-weight: normal;
  font-style: normal; }

@font-face {
  font-family: 'space_italic';
  src: url("../fonts/spacemono-italic-webfont.woff2") format("woff2"), url("../fonts/spacemono-italic-webfont.woff") format("woff");
  font-weight: normal;
  font-style: normal; }

@font-face {
  font-family: 'space_regular';
  src: url("../fonts/spacemono-regular-webfont.woff2") format("woff2"), url("../fonts/spacemono-regular-webfont.woff") format("woff");
  font-weight: normal;
  font-style: normal; }

body {
  margin: 0;
  padding: 0;
  position: relative; }

img {
  padding-left: 40px; }

*:focus {
  outline: none; }

/* Container for upper elements - editor and tabs */
.hidden {
  display: none; }

.upper {
  height: 100%;
  position: relative;
  z-index: 96; }

/* Editor window */
.editor {
  background: #fff;
  float: left;
  height: calc(100% - 92px);
  left: 0;
  overflow: auto;
  position: absolute;
  top: 0;
  width: 100%;
  z-index: 97; }

#editor {
  display: none; }
  #editor.active {
    display: block; }

#audio-parent,
#img-display-parent {
  display: none; }
  #audio-parent.active,
  #img-display-parent.active {
    display: block; }

#pd-svg-parent {
  background: #fff;
  display: none;
  font-family: monospace;
  overflow: auto; }
  #pd-svg-parent.active {
    display: block; }

/* CONTAINER FOR LOWER ELEMENTS */
.activeBar {
  background-color: #0000ff;
  cursor: ns-resize; }

.inactiveBar {
  background-color: #0000ff; }

.dragging {
  background-color: #000; }

/* console */
.console {
  background: white;
  display: block; }

hr {
  border: 0;
  margin-bottom: -22px;
  opacity: 0.1; }

.spacer {
  display: block;
  padding-top: 10px; }

button.accordion {
  background-color: #f1f1f1;
  border: none;
  border-bottom: 2px solid #fff;
  color: rgba(0, 0, 0, 0.6);
  cursor: pointer;
  font-family: poppins_regular;
  font-size: 16px;
  margin-top: 10px;
  outline: none;
  padding: 8px 14px;
  text-align: left;
  -webkit-transition: 0.25s ease-in-out;
  transition: 0.25s ease-in-out;
  width: calc(100% - 12px); }
  button.accordion:hover {
    background: #bdbdbd;
    border-bottom: 2px solid #00bea4; }
  button.accordion.active {
    background-color: #ffffff;
    border-bottom: 2px solid #00bea4;
    color: rgba(0, 0, 0, 0.8);
    padding: 8px 14px; }
    button.accordion.active:hover {
      color: rgba(0, 0, 0, 0.8); }
    button.accordion.active:after {
      content: "\2796";
      /* Unicode character for "minus" sign (-) */ }
  button.accordion:after {
    color: rgba(0, 0, 0, 0.6);
    content: '\02795';
    /* Unicode character for "plus" sign (+) */
    float: right;
    font-size: 14px;
    margin-left: 5px; }

button.accordion-sub {
  background: transparent;
  border-top: 0;
  border-left: 0;
  border-right: 0;
  border-bottom: 1px dashed rgba(0, 0, 0, 0.8);
  color: rgba(0, 0, 0, 0.8);
  font-size: 1em;
  padding: .5em 0 .5em .8em;
  text-align: left;
  width: 100%; }
  button.accordion-sub:hover {
    background: #FFFFC9;
    color: rgba(0, 0, 0, 0.8); }
  button.accordion-sub.active {
    color: rgba(0, 0, 0, 0.8); }
    button.accordion-sub.active:hover {
      color: rgba(0, 0, 0, 0.8); }

.docs-content {
  max-height: 0;
  opacity: 0;
  overflow: hidden;
  -webkit-transition: 0.2s ease-in-out;
  transition: 0.2s ease-in-out;
  -webkit-transition-delay: 0.4s;
          transition-delay: 0.4s; }
  .docs-content.show {
    max-height: 100000px;
    /* Whatever you like, as long as its more than the height of the content (on all screen sizes) */
    opacity: 1; }

.panel {
  max-height: 0;
  opacity: 0;
  overflow: hidden;
  -webkit-transition: 0.2s ease-in-out;
  transition: 0.2s ease-in-out;
  -webkit-transition-delay: 0.4s;
          transition-delay: 0.4s; }

.panel.show {
  max-height: 100000px;
  /* Whatever you like, as long as its more than the height of the content (on all screen sizes) */
  opacity: 1; }

a.button {
  color: black;
  font-size: 11px;
  text-decoration: none; }
  a.button:hover {
    color: rgba(255, 255, 255, 0.9); }

button,
.button {
  border: 1px solid #00bea4;
  background-color: #ffffff;
  border-radius: 3px;
  font-size: .8em;
  cursor: pointer;
  font-family: poppins_light;
  padding: .5em .7em; }
  button.active,
  .button.active {
    color: rgba(0, 0, 0, 0.4); }
    button.active:hover,
    .button.active:hover {
      color: rgba(0, 0, 0, 0.4); }
  button:hover,
  .button:hover {
    background-color: #00bea4;
    color: rgba(255, 255, 255, 0.9);
    -webkit-transition: 0.1s ease-in-out;
    transition: 0.1s ease-in-out; }
  button.create-project,
  .button.create-project {
    font-size: .9em;
    margin-top: 2px;
    padding-right: 20px; }
    button.create-project:hover,
    .button.create-project:hover {
      color: #ffffff; }
    button.create-project:before,
    .button.create-project:before {
      color: rgba(0, 0, 0, 0.8);
      content: '+';
      /* Unicode character for "plus" sign (+) */
      font-family: space_bold;
      font-size: 36px;
      line-height: 20px;
      margin-right: 5px;
      vertical-align: middle; }
  button:disabled,
  .button:disabled {
    background-color: rgba(0, 0, 0, 0.1);
    border: 1px solid #e5e5e5;
    color: rgba(0, 0, 0, 0.8); }

input[type="range"].range-slider {
  -webkit-appearance: none;
     -moz-appearance: none;
          appearance: none;
  background: transparent;
  margin: 0 auto;
  padding: 3px 0;
  width: 80%;
  -webkit-transition: .25s, ease-in-out;
  transition: .25s, ease-in-out; }
  input[type="range"].range-slider::-webkit-slider-runnable-track {
    background: rgba(0, 0, 0, 0.2);
    border-radius: 9px;
    cursor: pointer;
    height: 20px;
    padding: 2px 2px 2px 2px; }
  input[type="range"].range-slider::-webkit-slider-thumb {
    -webkit-box-shadow: 0 1px 4px rgba(0, 0, 0, 0.2);
            box-shadow: 0 1px 4px rgba(0, 0, 0, 0.2);
    appearance: none;
    -webkit-appearance: none;
    background: rgba(255, 255, 255, 0.8);
    border-radius: 8px;
    cursor: pointer;
    height: 16px;
    margin-top: 0px;
    -webkit-transition: .25s, ease-in-out;
    transition: .25s, ease-in-out;
    width: 16px; }
  input[type="range"].range-slider:hover::-webkit-slider-runnable-track, input[type="range"].range-slider:active::-webkit-slider-runnable-track {
    background: #1ce8b5;
    -webkit-transition: background, 100ms, ease-in-out;
    transition: background, 100ms, ease-in-out; }
    input[type="range"].range-slider:hover::-webkit-slider-runnable-track::-webkit-slider-thumb, input[type="range"].range-slider:active::-webkit-slider-runnable-track::-webkit-slider-thumb {
      margin-top: 0; }
  input[type="range"].range-slider:hover::-webkit-slider-thumb, input[type="range"].range-slider:active::-webkit-slider-thumb {
    background-color: #ffffff;
    -webkit-box-shadow: 0 1px 4px rgba(0, 0, 0, 0.5);
            box-shadow: 0 1px 4px rgba(0, 0, 0, 0.5); }
  input[type="range"].range-slider:disabled::-webkit-slider-runnable-track {
    background: rgba(0, 0, 0, 0.2); }
  input[type="range"].range-slider:disabled::-webkit-slider-thumb {
    background: rgba(255, 255, 255, 0.2);
    -webkit-box-shadow: 0 1px 4px rgba(0, 0, 0, 0.4);
            box-shadow: 0 1px 4px rgba(0, 0, 0, 0.4); }

#beaglert-console {
  background-color: white;
  -webkit-box-sizing: border-box;
          box-sizing: border-box;
  font-family: inconsolata, monospace;
  font-size: 12px;
  height: 100%;
  position: relative;
  overflow-x: hidden;
  overflow-y: auto;
  width: 100%; }

#beaglert-consoleForm {
  border-bottom: 1px solid rgba(0, 0, 0, 0.2);
  border-top: 1px solid black;
  height: 21px; }

#beaglert-consoleWrapper {
  overflow-x: auto;
  width: 100%; }

#beaglert-consoleWrapper span {
  white-space: pre-wrap; }

#beaglert-consoleWrapper > div {
  -webkit-box-sizing: border-box;
          box-sizing: border-box;
  display: inline-block;
  min-width: 100%; }

.beaglert-console-log-in {
  border-bottom: 1px solid rgba(0, 0, 0, 0.2);
  padding: 4px 30px;
  text-indent: -1.65em; }

.beaglert-console-shell::before {
  content: '#';
  color: inherit;
  margin: 0 14px;
  opacity: 0.6;
  padding-right: 0.65em; }

.beaglert-console-shell {
  border-bottom: 1px solid rgba(0, 0, 0, 0.2);
  color: #606096;
  padding: 4px 30px;
  text-indent: -1.65em; }

.beaglert-console-git::before {
  color: inherit;
  content: 'git:';
  margin: 0 7px;
  opacity: 0.6;
  padding-right: 0.65em; }

.beaglert-console-git {
  border-bottom: 1px solid rgba(0, 0, 0, 0.2);
  color: #609660;
  padding: 4px 30px;
  text-indent: -1.65em; }

.beaglert-console-make::before {
  color: inherit;
  content: 'make:';
  opacity: 0.6;
  padding-right: 0.65em; }

.beaglert-console-make {
  border-bottom: 1px solid rgba(0, 0, 0, 0.2);
  padding: 4px 30px;
  text-indent: -1.65em; }

.beaglert-console-bela::before {
  color: inherit;
  content: 'bela:';
  opacity: 0.6;
  padding-right: 0.65em; }

.beaglert-console-bela {
  border-bottom: 1px solid rgba(0, 0, 0, 0.2);
  color: #406464;
  padding: 4px 30px;
  text-indent: -1.65em; }

.beaglert-console-log {
  border-bottom: 1px solid rgba(0, 0, 0, 0.2);
  padding: 4px 30px; }

.beaglert-console-warning::before {
  color: yellow;
  content: '!';
  margin: 0 14px;
  padding-right: 0.65em; }

.beaglert-console-warning {
  background-color: rgba(255, 255, 0, 0.2);
  border-bottom: 1px solid rgba(0, 0, 0, 0.2);
  padding: 4px 30px;
  text-indent: -1.65em; }

.beaglert-console-error::before {
  color: red;
  content: '!';
  margin: 0 14px;
  padding-right: 0.65em; }

.beaglert-console-error {
  background-color: rgba(255, 0, 0, 0.2);
  border-bottom: 1px solid rgba(0, 0, 0, 0.2);
  padding: 4px 30px;
  text-indent: -1.65em; }

.beaglert-console-iwarning::before {
  color: red;
  content: '!';
  margin: 0 14px;
  padding-right: 0.65em; }

.beaglert-console-iwarning {
  background-color: rgba(255, 255, 0, 0.2);
  border-bottom: 1px solid rgba(0, 0, 0, 0.2);
  padding: 4px 30px;
  text-indent: -1.65em; }

.beaglert-console-ierror::before {
  color: red;
  content: '!';
  margin: 0 14px;
  padding-right: 0.65em; }

.beaglert-console-ierror {
  background-color: rgba(255, 0, 0, 0.2);
  border-bottom: 1px solid rgba(0, 0, 0, 0.2);
  padding: 4px 30px;
  text-indent: -1.65em; }

.beaglert-console-notify::before {
  color: green;
  content: 'i';
  margin: 0 14px;
  padding-right: 0.65em; }

.beaglert-console-notify {
  text-indent: -1.65em;
  border-bottom: 1px solid rgba(0, 0, 0, 0.2);
  padding: 4px 30px;
  background-color: rgba(0, 255, 0, 0.2);
  transition: background-color 1s ease-out, -webkit-transform 0.2s ease-out;
  -webkit-transition: background-color 1s ease-out, -webkit-transform 0.2s ease-out;
  transition: transform 0.2s ease-out, background-color 1s ease-out;
  transition: transform 0.2s ease-out, background-color 1s ease-out, -webkit-transform 0.2s ease-out; }

.beaglert-console-ierror, .beaglert-console-iwarning, .beaglert-console-error {
  transition: -webkit-transform 0.1s ease-out;
  -webkit-transition: -webkit-transform 0.1s ease-out;
  transition: transform 0.1s ease-out;
  transition: transform 0.1s ease-out, -webkit-transform 0.1s ease-out; }

.beaglert-console-ierror > span:hover, .beaglert-console-iwarning > span:hover {
  cursor: pointer;
  text-decoration: underline; }

.beaglert-console-collapsed {
  -webkit-transform: scaleY(0);
          transform: scaleY(0); }

.beaglert-console-faded {
  background-color: rgba(255, 255, 255, 0.2); }

.beaglert-console-rejectnotification {
  background-color: rgba(255, 0, 0, 0.2);
  cursor: pointer; }

.beaglert-console-rejectnotification::before {
  content: '!';
  color: red;
  padding-right: 0.65em; }

#beaglert-console-inputRight {
  display: table-cell;
  width: 100%; }

#beaglert-console-inputLeft {
  display: table-cell; }

#beaglert-consoleInput {
  background-color: inherit;
  border: inherit;
  color: inherit;
  font-family: inconsolata;
  height: 100%;
  padding: 5px 5px;
  position: relative;
  width: 100%; }

#beaglert-consoleInput:focus {
  outline-width: 0; }

#beaglert-consoleInput-pre {
  color: inherit;
  display: inline;
  font-family: inconsolata;
  opacity: 0.2;
  padding: 5px;
  -webkit-transition: opacity 0.3s;
  transition: opacity 0.3s;
  white-space: nowrap; }

/**** Documentation content styles ****/
.subsections .intro-content {
  margin-bottom: .5em; }

.subsections .docs-content {
  display: hidden; }
  .subsections .docs-content.show {
    display: visible; }

.subsections .intro-header {
  font-family: poppins_regular;
  font-size: 1.2em;
  line-height: 1em;
  -webkit-margin-before: 0;
          margin-block-start: 0;
  -webkit-margin-after: .5em;
          margin-block-end: .5em; }

.subsections .memberdef-title {
  font-family: inconsolata;
  font-weight: bold;
  font-size: 1em;
  line-height: 1.2em;
  -webkit-margin-before: .5em;
          margin-block-start: .5em;
  -webkit-margin-after: .5em;
          margin-block-end: .5em; }

.subsections li div p {
  padding: .5em 0 .75em;
  margin: 0; }

.subsections div ul li h4 {
  margin: 0; }

.subsections .examples-header {
  color: #009587;
  font-family: space_bold;
  font-size: 1.1em;
  margin: .5em; }

/* Dropdown Button */
button.dropbtn {
  position: relative;
  width: 200px;
  background-color: #fff;
  font-family: poppins_regular;
  color: #00bea4;
  font-size: 14px;
  text-align: left;
  border: none;
  cursor: pointer;
  display: inline;
  border: 2px solid #00bea4; }
  button.dropbtn:before {
    position: absolute;
    content: " ";
    border: 8px solid transparent;
    border-top: 8px solid #00bea4;
    top: 13px;
    right: 12px; }
  button.dropbtn:hover, button.dropbtn:focus {
    background-color: rgba(0, 190, 164, 0.8);
    border-color: rgba(0, 190, 164, 0.8);
    color: white; }
    button.dropbtn:hover:before, button.dropbtn:focus:before {
      border-top: 8px solid #fff; }
  button.dropbtn.small {
    width: 4em; }
    button.dropbtn.small:before {
      position: absolute;
      content: " ";
      border: 8px solid transparent;
      border-top: 8px solid #00bea4;
      top: 5px;
      right: 12px; }
    button.dropbtn.small:hover, button.dropbtn.small:focus {
      background-color: rgba(0, 190, 164, 0.8);
      border-color: rgba(0, 190, 164, 0.8);
      color: white; }
      button.dropbtn.small:hover:before, button.dropbtn.small:focus:before {
        border-top: 8px solid #fff; }

.dropdown {
  opacity: 1;
  position: relative;
  display: inline-block;
  border-radius: 2px; }
  .dropdown.inactive {
    background: #f1f1f1;
    border: 2px solid #bdbdbd; }

select.dropdown-num {
  border: transparent;
  height: 25px;
  width: 56px;
  padding-left: 10px;
  background: transparent;
  font-family: poppins_light; }
  select.dropdown-num.inactive {
    border: #bdbdbd;
    background: #f1f1f1; }

/* Dropdown content (hidden by default) */
.dropdown-content {
  width: 100%;
  display: none;
  position: absolute;
  background-color: #f9f9f9;
  min-width: 160px;
  -webkit-box-shadow: 0px 8px 16px 0px rgba(0, 0, 0, 0.2);
          box-shadow: 0px 8px 16px 0px rgba(0, 0, 0, 0.2);
  /* Links inside the dropdown */ }
  .dropdown-content ul, .dropdown-content select {
    width: 200px;
    padding-left: 28px;
    padding-top: 0;
    font-size: 11px;
    border: none;
    height: 22px;
    display: table;
    padding-bottom: 2px; }
    .dropdown-content ul > li, .dropdown-content ul span, .dropdown-content ul a, .dropdown-content ul option, .dropdown-content select > li, .dropdown-content select span, .dropdown-content select a, .dropdown-content select option {
      color: black;
      cursor: pointer;
      display: block;
      font-family: poppins_regular;
      font-size: 10px;
      opacity: 1;
      padding: 8px 16px;
      text-decoration: none; }
      .dropdown-content ul > li:hover, .dropdown-content ul span:hover, .dropdown-content ul a:hover, .dropdown-content ul option:hover, .dropdown-content select > li:hover, .dropdown-content select span:hover, .dropdown-content select a:hover, .dropdown-content select option:hover {
        background-color: #f1f1f1;
        color: rgba(0, 0, 0, 0.9); }
  .dropdown-content.show {
    display: block; }

.mini-dropdown select {
  border: transparent;
  height: 25px;
  width: 72px;
  padding-left: 10px;
  background: transparent;
  font-family: poppins_light;
  -webkit-appearance: button;
  vertical-align: center; }
  .mini-dropdown select .git {
    width: 150px;
    display: inline; }
  .mini-dropdown select.inactive {
    border: 1px solid #bdbdbd;
    background: #f1f1f1; }

.mini-dropdown {
  height: 23px;
  width: 72px;
  border-radius: 2px;
  border: 1px solid #00bea4;
  display: block; }
  .mini-dropdown:before, .mini-dropdown:after {
    content: "";
    position: absolute;
    pointer-events: none; }
  .mini-dropdown:before {
    position: absolute;
    content: " ";
    border: 6px solid transparent;
    border-top: 6px solid #00bea4;
    top: 10px;
    left: 62px; }

.mini-dropdown.disabled {
  background-color: #f1f1f1;
  color: rgba(0, 0, 0, 0.7);
  border: 1px solid #bdbdbd; }
  .mini-dropdown.disabled:before {
    border-top: 6px solid #bdbdbd; }
  .mini-dropdown.disabled:after {
    color: rgba(0, 0, 0, 0.4); }

ul.projectManager {
  list-style: none;
  margin: 0;
  padding: 0; }
  ul.projectManager .example-list li {
    cursor: pointer; }

ul {
  font-family: inconsolata; }

.file-list {
  width: calc(100% - 10px); }
  .file-list li {
    font-family: poppins_regular; }
    .file-list li > p {
      border-bottom: 1px solid #bdbdbd;
      margin: 0;
      padding: 3px 0 3px 10px;
      width: calc(100% - 10px); }
    .file-list li:first-child > p {
      margin: -5px 0 0 0; }
    .file-list li .file-list-size {
      font-style: italic; }

.sub-file-list > li {
  color: rgba(0, 0, 0, 0.8);
  font-size: 14px;
  padding: 4px 12px; }
  .sub-file-list > li:hover, .sub-file-list > li.selected {
    background: rgba(255, 255, 0, 0.2); }
  .sub-file-list > li:before {
    content: '>';
    /* Unicode character for "minus" sign (-) */
    font-family: poppins_light;
    margin-right: 5px;
    size: 12px; }

.example-list > li {
  padding: 4px 10px; }
  .example-list > li:before {
    content: '>';
    margin-right: 10px; }
  .example-list > li:hover {
    background: rgba(255, 255, 0, 0.2); }

#git-controls {
  padding-top: 10px; }
  #git-controls div {
    padding: 10px 0; }
    #git-controls div button:not(:first-child) {
      margin-left: 10px; }
    #git-controls div .mini-dropdown {
      display: inline; }
    #git-controls div p {
      display: inline;
      font-family: poppins_light;
      font-size: 10px;
      margin-left: 10px; }

.git-repo {
  display: none; }

img.explorer {
  background: url("images/icons/explorer_white.svg");
  width: 30px;
  height: 30px; }
  img.explorer:hover {
    background: url("images/icons/explorer_green.svg"); }

.lower {
  color: rgba(0, 0, 0, 0.8);
  display: block;
  font-family: inconsolata;
  font-size: 12px;
  position: relative;
  vertical-align: bottom;
  z-index: 100; }

.input-number input[type="text"] {
  height: 25px;
  width: 50px;
  padding: 0;
  vertical-align: top;
  text-align: center;
  outline: none;
  font-family: poppins_regular;
  border-radius: 0; }
  .input-number input[type="text"]:disabled {
    border-radius: 0;
    width: 50px; }

.input-number-decrement,
.input-number-increment {
  background: #f1f1f1;
  border: 1px solid #ccc;
  color: rgba(0, 0, 0, 0.8);
  cursor: pointer;
  display: inline-block;
  height: 25px;
  font-weight: bold;
  line-height: 25px;
  padding: 0;
  text-align: center;
  -webkit-user-select: none;
     -moz-user-select: none;
      -ms-user-select: none;
          user-select: none;
  width: 25px; }
  .input-number-decrement:active,
  .input-number-increment:active {
    background: #63ffd9; }

.input-number-decrement {
  border-right: none;
  border-radius: 4px 0 0 4px; }

.input-number-increment {
  border-left: none;
  border-radius: 0 4px 4px 0; }

#pin_container {
  height: calc(100vh - 200px);
  overflow: hidden; }
  #pin_container object {
    height: 100%;
    width: 100%; }
  #pin_container #image {
    height: auto;
    margin: 0;
    overflow: auto;
    padding: 0;
    text-align: left;
    width: auto; }
  #pin_container .diagram_text {
    font-family: poppins_light;
    font-size: inherit;
    line-height: 12px; }
  #pin_container .dPin {
    fill: rgba(0, 255, 0, 0.5);
    stroke: none; }
  #pin_container .new {
    fill: red; }
  #pin_container .gnd {
    fill: rgba(255, 0, 0, 0.4);
    stroke: red; }
  #pin_container .aPin {
    fill: rgba(255, 255, 0, 0.5);
    stroke: none; }
  #pin_container .aInPin {
    fill: rgba(255, 165, 0, 0.6);
    stroke: none; }
  #pin_container .comms {
    fill: rgba(0, 0, 255, 0.5);
    stroke: none; }
  #pin_container .audio {
    fill: rgba(155, 48, 255, 0.5);
    stroke: none; }
  #pin_container .pins {
    fill: transparent;
    stroke: #000; }
  #pin_container .util {
    fill: rgba(255, 14, 154, 0.5);
    stroke: none; }
  #pin_container .led {
    fill: rgba(0, 255, 0, 0.6);
    stroke: none; }

#popup {
  background: white;
  border: 1px solid #bdbdbd;
  display: none;
  left: calc((100% / 2) - 300px);
  margin-bottom: 10px;
  min-height: 100px;
  padding: 4em;
  position: absolute;
  top: calc((100% / 2) - 300px);
  width: 600px;
  /* Styles for custom radio buttons */
  /* Styles for custom UI buttons for popups */ }
  #popup.active {
    display: inline;
    z-index: 9999; }
  #popup h1 {
    font-size: 2em;
    font-family: space_bold;
    color: #00bea4; }
  #popup p, #popup form {
    color: #999;
    font-family: poppins_light;
    font-size: 1em;
    margin-bottom: 10px; }
  #popup input {
    font-size: 1em;
    padding: .5em;
    line-height: 1em; }
    #popup input[type=text] {
      margin-top: 1em;
      width: 15em; }
    #popup input[type=file] {
      background: initial;
      border: initial;
      width: initial; }
    #popup input::-webkit-input-placeholder {
      color: #bdbdbd;
      font-style: italic; }
  #popup .radio-container {
    display: block;
    position: relative;
    padding-left: 2em;
    cursor: pointer;
    -webkit-user-select: none;
    -moz-user-select: none;
    -ms-user-select: none;
    user-select: none; }
  #popup .radio-container input {
    position: absolute;
    opacity: 0;
    cursor: pointer; }
  #popup .radio-button {
    position: absolute;
    top: 0;
    left: 0;
    height: 1em;
    width: 1em;
    background-color: #bdbdbd;
    opacity: 0.5;
    border-radius: 50%;
    margin-top: .25em; }
  #popup .radio-container:hover input ~ .radio-button {
    opacity: 1; }
  #popup .radio-container input:checked ~ .radio-button {
    background-color: #1ce8b5;
    opacity: 1; }
  #popup button {
    float: right;
    margin-top: .5em;
    font-size: 1em;
    padding: .5em 2em;
    margin-left: .75em; }
    #popup button.confirm {
      border: 1px solid #1ce8b5;
      background: #1ce8b5;
      color: rgba(0, 0, 0, 0.8); }
      #popup button.confirm:hover {
        border: 1px solid #63ffd9;
        background: #63ffd9; }
    #popup button.cancel {
      background: #ffffff;
      border: 1px solid #bdbdbd; }
      #popup button.cancel:hover {
<<<<<<< HEAD
        background: rgba(0, 0, 0, 0.2);
        color: rgba(0, 0, 0, 0.8); }
=======
        background: #e5e5e5;
        color: rgba(0, 0, 0, 0.8); }
    #popup button.delete {
      border: 1px solid #FF918E;
      background-color: #FF918E;
      color: rgba(0, 0, 0, 0.8); }
      #popup button.delete:hover {
        background-color: #ff5e5b;
        border: 1px solid #ff5e5b; }

#overlay.active {
  background: rgba(0, 0, 0, 0.3);
  height: 100vh;
  left: 0;
  position: absolute;
  top: 0;
  width: 100vw;
  z-index: 9998; }
>>>>>>> e4e8b94b

::-webkit-scrollbar {
  width: 12px; }

::-webkit-scrollbar-track {
  -webkit-box-shadow: inset 0 0 6px rgba(0, 0, 0, 0.3);
  border-radius: 10px; }

::-webkit-scrollbar-thumb {
  border-radius: 10px;
  -webkit-box-shadow: inset 0 0 6px rgba(0, 0, 0, 0.5); }

/* Tabbed content */
.tabs {
  background-color: white;
  height: calc(100% + 35px);
  left: calc(100% - 50px);
  position: absolute;
  top: 0;
  -webkit-transition: .5s ease-in-out;
  transition: .5s ease-in-out;
  width: 450px;
  z-index: 99; }

.tabs-closed {
  left: calc(100% - 50px); }

.tabs-open {
  /* Value of $tab-width doesn't work in calc!
		Therefore it's hard coded. */
  left: calc(100% - 438px); }

#tab-menu {
  background-color: #c9c9c9;
  float: left;
  height: 100%;
  width: 50px; }

#tab-content-area {
  background-color: #fff;
  height: calc(100% - 76px);
  overflow: auto; }

section#tab-content {
  padding: 0 20px 20px 20px; }
  section#tab-content .tab-info {
    display: none; }
  section#tab-content .title-container {
    display: block;
    margin: 0; }
    section#tab-content .title-container hr {
      background: transparent; }
    section#tab-content .title-container h1 {
      border-bottom: 10px solid #1ce8b5;
      color: rgba(0, 0, 0, 0.8);
      display: inline-block;
      font-family: space_bold;
      font-size: 24px;
      opacity: 0.8; }

.disabled {
  display: none; }

.choice {
  color: rgba(0, 0, 0, 0.6);
  font-family: poppins_light;
  font-size: 12px;
  padding-bottom: 10px; }
  .choice tr {
    display: block;
    padding-bottom: 10px; }

table.choice {
  width: 100%; }

.left-choice {
  display: inline-block;
  float: left;
  text-align: right;
  width: 50%; }

.right-choice {
  display: inline-block;
  margin-top: -2px;
  padding-left: 10px;
  position: relative;
  text-align: left;
  width: 43%; }
  .right-choice.half {
    padding-left: 0;
    text-align: center;
    width: 22.5%; }

th.right-choice.half {
  margin-top: 0; }

input[type="text"].number-picker,
input[type="number"].number-picker {
  -webkit-appearance: textfield;
     -moz-appearance: textfield;
          appearance: textfield;
  -webkit-box-sizing: border-box;
          box-sizing: border-box;
  margin: 0 -3px 0 -4px; }

input[type="checkbox"].checkbox-slider,
.checkbox-slider input[type="checkbox"] {
  height: 18px;
  left: 10000px;
  position: relative;
  width: 18px; }
  input[type="checkbox"].checkbox-slider::before, input[type="checkbox"].checkbox-slider::after,
  .checkbox-slider input[type="checkbox"]::before,
  .checkbox-slider input[type="checkbox"]::after {
    content: '';
    cursor: pointer;
    display: block;
    left: -10000px;
    position: absolute; }
  input[type="checkbox"].checkbox-slider::before,
  .checkbox-slider input[type="checkbox"]::before {
    background: #ccc;
    border-radius: 18px;
    height: 18px;
    -webkit-transition: background-color 200ms;
    transition: background-color 200ms;
    width: 32px; }
  input[type="checkbox"].checkbox-slider:checked::before,
  .checkbox-slider input[type="checkbox"]:checked::before {
    background-color: #1ce8b5; }
  input[type="checkbox"].checkbox-slider::after,
  .checkbox-slider input[type="checkbox"]::after {
    background: #fff;
    border-radius: 50%;
    height: 14px;
    top: 50%;
    -webkit-transform: translateY(-50%) translateX(13%);
            transform: translateY(-50%) translateX(13%);
    -webkit-transition: -webkit-box-shadow 100ms ease-in-out, -webkit-transform 100ms ease-in-out;
    transition: -webkit-box-shadow 100ms ease-in-out, -webkit-transform 100ms ease-in-out;
    transition: box-shadow 100ms ease-in-out, transform 100ms ease-in-out;
    transition: box-shadow 100ms ease-in-out, transform 100ms ease-in-out, -webkit-box-shadow 100ms ease-in-out, -webkit-transform 100ms ease-in-out;
    width: 14px; }
  input[type="checkbox"].checkbox-slider:checked::after,
  .checkbox-slider input[type="checkbox"]:checked::after {
    -webkit-box-shadow: 0 1px 4px rgba(0, 0, 0, 0.4);
            box-shadow: 0 1px 4px rgba(0, 0, 0, 0.4);
    height: 15px;
    -webkit-transform: translateY(-50%) translateX(99%);
            transform: translateY(-50%) translateX(99%);
    width: 15px; }

.project {
  font-family: poppins_regular;
  margin-top: .5em;
  margin-bottom: 0; }

.panel.show {
  margin-left: .25em;
  padding-top: .8em; }

.mux {
  padding-top: 5px; }
  .mux.inactive .dropbtn-small {
    background-color: #f1f1f1;
    color: #00bea4;
    border: 1px solid #bdbdbd; }
    .mux.inactive .dropbtn-small:before {
      border: 5px solid transparent;
      border-top: 5px solid #bdbdbd; }

.button-container button {
  margin-bottom: .5em; }

.diagram-text {
  font-size: .8em; }

/*
 * Make each label stack on top of one another.
 *
 */
#tab-menu li#open-tab {
  background-color: #c9c9c9; }

#tab-menu li {
  background: #c9c9c9;
  cursor: pointer;
  height: 50px;
  padding: 0;
  position: relative;
  list-style: none;
  -webkit-transition: 0.2s ease-in-out;
  transition: 0.2s ease-in-out;
  width: 50px;
  cursor: hand; }
  #tab-menu li a {
    height: 100%;
    width: 100%; }
    #tab-menu li a:hover {
      color: #00bea4;
      -webkit-transition: 0.2s ease-in-out;
      transition: 0.2s ease-in-out; }
  #tab-menu li.explorer {
    background-image: url("../images/icons/explorer_white.svg");
    background-position: center;
    background-repeat: no-repeat; }
    #tab-menu li.explorer:hover {
      background-image: url("../images/icons/explorer_green.svg");
      background-position: center;
      background-repeat: no-repeat; }
    #tab-menu li.explorer.active {
      background-image: url("../images/icons/explorer_green.svg");
      background-position: center;
      background-repeat: no-repeat; }
  #tab-menu li.examples {
    background-image: url("../images/icons/examples_white.svg");
    background-position: center;
    background-repeat: no-repeat; }
    #tab-menu li.examples:hover {
      background-image: url("../images/icons/examples_green.svg");
      background-position: center;
      background-repeat: no-repeat; }
    #tab-menu li.examples.active {
      background-image: url("../images/icons/examples_green.svg");
      background-position: center;
      background-repeat: no-repeat; }
  #tab-menu li.settings {
    background-image: url("../images/icons/settings_white.svg");
    background-repeat: no-repeat;
    background-position: center; }
    #tab-menu li.settings:hover {
      background-image: url("../images/icons/settings_green.svg");
      background-position: center;
      background-repeat: no-repeat; }
    #tab-menu li.settings.active {
      background-image: url("../images/icons/settings_green.svg");
      background-position: center;
      background-repeat: no-repeat; }
  #tab-menu li.pins {
    background-image: url("../images/icons/pins_white.svg");
    background-position: center;
    background-repeat: no-repeat; }
    #tab-menu li.pins:hover {
      background-image: url("../images/icons/pins_green.svg");
      background-position: center;
      background-repeat: no-repeat; }
    #tab-menu li.pins.active {
      background-image: url("../images/icons/pins_green.svg");
      background-position: center;
      background-repeat: no-repeat; }
  #tab-menu li.refs {
    background-image: url("../images/icons/refs_white.svg");
    background-position: center;
    background-repeat: no-repeat; }
    #tab-menu li.refs:hover {
      background-image: url("../images/icons/refs_green.svg");
      background-position: center;
      background-repeat: no-repeat; }
    #tab-menu li.refs.active {
      background-image: url("../images/icons/refs_green.svg");
      background-position: center;
      background-repeat: no-repeat; }
  #tab-menu li.active {
    background: #ffffff;
    border-bottom: none;
    border-left: 5px solid #00bea4;
    margin-left: -5px;
    -webkit-transition: 0.2s ease-in-out;
    transition: 0.2s ease-in-out; }
    #tab-menu li.active a {
      color: #00bea4; }

.rot {
  display: block;
  -webkit-transform: rotate(45deg);
          transform: rotate(45deg);
  -webkit-transition: 0.3s ease-in-out;
  transition: 0.3s ease-in-out; }

.tab-button {
  color: rgba(255, 255, 255, 0.9);
  font-family: space_bold;
  font-size: 50px;
  font-weight: bolder;
  margin: 0;
  line-height: 50px;
  padding-left: 10px;
  text-decoration: none; }

.tab-content-area {
  display: none; }

input[type="text"],
input[type="number"] {
  height: 25px;
  border: 1px solid #bdbdbd;
  background: #ffffff; }
  input[type="text"].number-picker,
  input[type="number"].number-picker {
    border-radius: 0;
    width: 5em;
    text-align: center; }
  input[type="text"]:disabled,
  input[type="number"]:disabled {
    background: #f1f1f1; }

@-webkit-keyframes running-button {
  from {
    -webkit-transform: rotate(0deg);
            transform: rotate(0deg); }
  to {
    -webkit-transform: rotate(360deg);
            transform: rotate(360deg); } }

@keyframes running-button {
  from {
    -webkit-transform: rotate(0deg);
            transform: rotate(0deg); }
  to {
    -webkit-transform: rotate(360deg);
            transform: rotate(360deg); } }

.running-button {
  -webkit-animation: running-button 2s linear infinite;
          animation: running-button 2s linear infinite; }

.toolbar {
  background: #c9c9c9;
  bottom: 0;
  -webkit-box-shadow: 5px 5px #eee;
          box-shadow: 5px 5px #eee;
  display: block;
  font-family: inconsolata, monospace;
  font-size: 12px;
  height: 42px;
  left: 0;
  padding-left: 40px;
  position: absolute;
  right: 0;
  z-index: 100; }
  .toolbar > div {
    display: inline;
    float: left;
    height: 40px; }
    .toolbar > div span {
      display: inline-block;
      height: 35px;
      margin-top: 3px;
      -webkit-transition: 0.1s ease-in-out;
      transition: 0.1s ease-in-out;
      width: 35px; }
      .toolbar > div span.run {
        background-image: url("../images/icons/run_active.svg");
        background-repeat: no-repeat; }
        .toolbar > div span.run:hover {
          background-image: url("../images/icons/run_inactive.svg"); }
      .toolbar > div span.stop {
        background-image: url("../images/icons/stop_active.svg");
        background-repeat: no-repeat;
        margin-left: 5px; }
        .toolbar > div span.stop:hover {
          background-image: url("../images/icons/stop_inactive.svg"); }
      .toolbar > div span.console-button {
        background-image: url("../images/icons/console_inactive.svg");
        background-repeat: no-repeat; }
        .toolbar > div span.console-button:hover {
          background-image: url("../images/icons/console_active.svg"); }
      .toolbar > div span.tab-button {
        background-image: url("../images/icons/tabs_inactive.svg");
        background-repeat: no-repeat;
        padding: 0; }
        .toolbar > div span.tab-button:hover {
          background-image: url("../images/icons/tabs_active.svg"); }
      .toolbar > div span.drag-button {
        background-image: url("../images/icons/drag_inactive.svg");
        background-repeat: no-repeat; }
        .toolbar > div span.drag-button:hover {
          background-image: url("../images/icons/drag_active.svg"); }
      .toolbar > div span.scope-button {
        background-image: url("../images/icons/scope_inactive.svg");
        background-repeat: no-repeat; }
        .toolbar > div span.scope-button:hover {
          background-image: url("../images/icons/scope_active.svg"); }
  .toolbar .tool-text {
    margin-top: 3px;
    padding-left: 10px;
    -webkit-transition: 0.4s ease-in-out;
    transition: 0.4s ease-in-out; }
  .toolbar .other {
    min-width: 175px; }
  .toolbar .st-st {
    min-width: 125px; }
  .toolbar .start-stop {
    padding-left: 10px;
    width: 81px; }
  .toolbar .toolbar-functions {
    padding: 2px 0; }
  .toolbar .system-status-text {
    margin-top: 14px;
    padding: 0 20px;
    width: 60px; }
  .toolbar .syntax-status {
    background-image: url("../images/icons/syntax_pending.svg");
    background-repeat: no-repeat;
    margin-top: 3px;
    min-width: 100px;
    padding: 0 20px; }
    .toolbar .syntax-status.pending {
      background-image: url("../images/icons/syntax_pending.svg");
      background-repeat: no-repeat; }
    .toolbar .syntax-status.ok {
      background-image: url("../images/icons/syntax_ok.svg");
      background-repeat: no-repeat; }
    .toolbar .syntax-status.stop {
      background-image: url("../images/icons/syntax_stop.svg");
      background-repeat: no-repeat; }
  .toolbar .logo {
    float: right;
    min-width: 200px;
    padding-right: 2.3em; }
    .toolbar .logo img {
      margin-top: -14px; }

.file-status {
  margin-left: 60px;
  white-space: nowrap; }
  .file-status .project,
  .file-status .file,
  .file-status .status {
    display: inline-block;
    padding-top: 10px;
    font-family: space_regular;
    font-size: 16px;
    color: #00bea4; }
  .file-status .current {
    font-family: poppins_regular;
    color: rgba(0, 0, 0, 0.7);
    padding-right: 20px;
    font-size: 14px; }

.scopeWrapper {
  position: relative; }
  .scopeWrapper canvas {
    left: 0;
    position: absolute;
    top: 0; }

.buttonWrapper {
  left: 0;
  padding: 10px 20px;
  position: absolute;
  top: 0;
  width: calc(100vw - 40px);
  z-index: 100; }
  .buttonWrapper .top {
    display: inline-block; }
    .buttonWrapper .top .label p {
      display: inline; }
    .buttonWrapper .top .value {
      display: inline-block; }

#control-panel {
  background-color: rgba(255, 255, 255, 0.8);
  border: 1px solid #f1f1f1;
  left: 50px;
  padding: 2em 0 2em 2em;
  position: absolute;
  top: 50px;
  z-index: 9999; }
  #control-panel * {
    -webkit-user-select: none;
       -moz-user-select: none;
        -ms-user-select: none;
            user-select: none; }
  #control-panel.hidden {
    display: none; }
  #control-panel .control-panel-column {
    border-right: 1px dashed #bdbdbd;
    display: inline-block;
    float: left;
    padding: .5em 1.5em .5em 3em;
    width: 375px; }
    #control-panel .control-panel-column.channels {
      border: 0;
      display: inline-block;
      padding: .5em 3em .5em 1.5em;
      vertical-align: top; }
  #control-panel .control-section {
    vertical-align: top; }
    #control-panel .control-section h3 {
      color: rgba(0, 0, 0, 0.8);
      font-family: space_bold;
      font-size: 1.2em;
      -webkit-margin-after: .75em;
              margin-block-end: .75em;
      -webkit-margin-before: 1em;
              margin-block-start: 1em; }
    #control-panel .control-section .block-section p {
      display: inline;
      font-family: poppins_regular;
      font-size: .85em; }
    #control-panel .control-section .block-section div span p {
      font-family: inconsolata;
      font-size: 1em; }
    #control-panel .control-section .block-section .scope-label {
      display: inline-block;
      margin: 5px 0;
      width: 75px;
      text-align: right; }
    #control-panel .control-section .block-section .scope-input {
      display: inline-block;
      margin: 2px 0;
      padding-left: 60px;
      position: absolute;
      width: 200px; }
      #control-panel .control-section .block-section .scope-input > .mini-dropdown {
        width: 100px; }
        #control-panel .control-section .block-section .scope-input > .mini-dropdown:before {
          left: 140px; }
    #control-panel .control-section .block-section .after-dropdown {
      display: inline;
      margin-left: 165px; }
    #control-panel .control-section .block-section.slider-line {
      margin-top: .5em; }

.number-box[type=number] {
  border: 0;
  font-family: inconsolata;
  font-size: 1em;
  line-height: .5em;
  text-align: right;
  width: 2.5em; }
  .number-box[type=number]::-webkit-inner-spin-button {
    -webkit-appearance: none;
            appearance: none; }

input.scope-controls.range-slider {
  padding-left: .5em;
  width: 100%; }

input.channelView.range-slider {
  padding-left: .5em;
  width: 100%; }

.slider {
  display: inline-block;
  margin: 0;
  padding: 0;
  vertical-align: middle; }
  .slider.label {
    text-align: right;
    width: 100px; }
  .slider.value {
    text-align: left; }
    .slider.value.ms {
      padding-right: 5px;
      text-align: right;
      width: 40px; }
    .slider.value.colour {
      margin-left: 55px; }
  .slider.range {
    width: 200px; }

#scope-drop {
  width: 110px; }

.one-shot {
  padding-left: 135px; }<|MERGE_RESOLUTION|>--- conflicted
+++ resolved
@@ -961,10 +961,6 @@
       background: #ffffff;
       border: 1px solid #bdbdbd; }
       #popup button.cancel:hover {
-<<<<<<< HEAD
-        background: rgba(0, 0, 0, 0.2);
-        color: rgba(0, 0, 0, 0.8); }
-=======
         background: #e5e5e5;
         color: rgba(0, 0, 0, 0.8); }
     #popup button.delete {
@@ -983,7 +979,6 @@
   top: 0;
   width: 100vw;
   z-index: 9998; }
->>>>>>> e4e8b94b
 
 ::-webkit-scrollbar {
   width: 12px; }
