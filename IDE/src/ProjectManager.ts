--- conflicted
+++ resolved
@@ -220,8 +220,6 @@
 	await openFile(data);
 }
 
-<<<<<<< HEAD
-=======
 export async function newFolder(data: any){
   console.log(data);
 	let file_path = paths.projects + data.currentProject + '/' + data.newFolder;
@@ -233,7 +231,6 @@
 	data.fileList = await listFiles(data.currentProject);
 }
 
->>>>>>> eb255685
 export async function uploadFile(data: any){
 	let file_path = paths.projects+data.currentProject+'/'+data.newFile;
 	let file_exists = (await file_manager.file_exists(file_path) || await file_manager.directory_exists(file_path));
@@ -261,7 +258,6 @@
 	}
 }
 
-<<<<<<< HEAD
 export async function moveUploadedFile(data: any){
   await file_manager.rename_file(paths.uploads+data.newFile, paths.projects+data.currentProject+'/'+data.sanitisedNewFile);
   await cleanFile(data.currentProject, data.sanitisedNewFile);
@@ -270,10 +266,6 @@
   await openFile(data);
 }
 
-export async function renameFile(data: any){
-  let file_path = paths.projects+data.currentProject+'/'+data.newFile;
-	let file_exists = (await file_manager.file_exists(file_path) || await file_manager.directory_exists(file_path));
-=======
 export async function renameFile(data: any){
   let old_file_name = data.oldName;
   let file_name = data.oldName.split('/').pop();
@@ -286,7 +278,6 @@
   }
   let new_file_path = file_path.replace(file_name, data.newFile);
 	let file_exists = (await file_manager.file_exists(new_file_path) || await file_manager.directory_exists(file_path));
->>>>>>> eb255685
 	if (file_exists){
 		data.error = 'failed, file ' + data.newFile + ' already exists!';
 		return;
@@ -300,8 +291,6 @@
   data.fileList = await listFiles(data.currentProject);
 }
 
-<<<<<<< HEAD
-=======
 export async function renameFolder(data: any){
 	let folder_path = paths.projects + data.currentProject + "/" + data.oldName;
   let new_folder_path = paths.projects + data.currentProject + "/" + data.newFolder;
@@ -320,7 +309,6 @@
   }
 }
 
->>>>>>> eb255685
 export async function deleteFile(data: any){
 	await file_manager.delete_file(paths.projects+data.currentProject+'/'+data.fileName);
 	await cleanFile(data.currentProject, data.fileName);
