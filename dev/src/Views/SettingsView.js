var View = require('./View');
var popup = require('../popup');

var inputChangedTimeout;

class SettingsView extends View {

	constructor(className, models, settings){
		super(className, models, settings);
		//this.$elements.filter('input').on('change', (e) => this.selectChanged($(e.currentTarget), e));
		this.settings.on('change', (data) => this._IDESettings(data) );
		this.$elements.filterByData = function(prop, val) {
			return this.filter(
				function() { return $(this).data(prop)==val; }
			);
		}

		$('#runOnBoot').on('change', () => {
			if ($('#runOnBoot').val() && $('#runOnBoot').val() !== '--select--')
				this.emit('run-on-boot', $('#runOnBoot').val());
		});

		$('.audioExpanderCheck').on('change', e => {
			var inputs = '', outputs = '';
			$('.audioExpanderCheck').each(function(){
				var $this = $(this);
				if ($this.is(':checked')){
					if ($this.data('func') === 'input'){
						inputs += $this.data('channel') + ',';
					} else {
						outputs += $this.data('channel') + ',';
					}
				}
			});
			if (inputs.length) inputs = inputs.slice(0, -1);
			if (outputs.length) outputs = outputs.slice(0, -1);

			this.emit('project-settings', {func: 'setCLArgs', args: [{key: '-Y', value: inputs}, {key: '-Z', value: outputs}] });
		});

	}

	selectChanged($element, e){
		var data = $element.data();
		var func = data.func;
		var key = data.key;
		if (func && this[func]){
			this[func](func, key, $element.val());
		}
		if (key === '-C'){
			this.$elements.filterByData('key', key).not($element).val($element.val());
		}
	}
	buttonClicked($element, e){
		var func = $element.data().func;
		if (func && this[func]){
			this[func](func);
		}
	}
	inputChanged($element, e){
		var data = $element.data();
		var func = data.func;
		var key = data.key;
		var type = $element.prop('type');
		console.log(key);
		if (type === 'number' || type === 'text'){
			if (func && this[func]){
				this[func](func, key, $element.val());
			}
		} else if (type === 'checkbox'){
			if (func && this[func]){
				this[func](func, key, $element.is(':checked') ? 1 : 0);
			}
		}
	}

	setCLArg(func, key, value){
		this.emit('project-settings', {func, key, value});
	}
	restoreDefaultCLArgs(func){

		// build the popup content
		popup.title('Restoring default project settings');
		popup.subtitle('Are you sure you wish to continue? Your current project settings will be lost!');

		var form = [];
		form.push('<button type="submit" class="button popup-continue">Continue</button>');
		form.push('<button type="button" class="button popup-cancel">Cancel</button>');

		popup.form.append(form.join('')).off('submit').on('submit', e => {
			e.preventDefault();
			this.emit('project-settings', {func});
			popup.hide();
		});

		popup.find('.popup-cancel').on('click', popup.hide );

		popup.show();

		popup.find('.popup-continue').trigger('focus');

	}

	setIDESetting(func, key, value){
		this.emit('IDE-settings', {func, key, value: value});
	}
	restoreDefaultIDESettings(func){

		// build the popup content
		popup.title('Restoring default IDE settings');
		popup.subtitle('Are you sure you wish to continue? Your current IDE settings will be lost!');

		var form = [];
		form.push('<button type="submit" class="button popup-continue">Continue</button>');
		form.push('<button type="button" class="button popup-cancel">Cancel</button>');

		popup.form.append(form.join('')).off('submit').on('submit', e => {
			e.preventDefault();
			this.emit('IDE-settings', {func});
			popup.hide();
		});

		popup.find('.popup-cancel').on('click', popup.hide );

		popup.show();

		popup.find('.popup-continue').trigger('focus');

	}

	shutdownBBB(){

		// build the popup content
		popup.title('Shutting down Bela');
		popup.subtitle('Are you sure you wish to continue? The BeagleBone will shutdown gracefully, and the IDE will disconnect.');

		var form = [];
		form.push('<button type="submit" class="button popup-continue">Continue</button>');
		form.push('<button type="button" class="button popup-cancel">Cancel</button>');

		popup.form.append(form.join('')).off('submit').on('submit', e => {
			e.preventDefault();
			this.emit('halt');
			popup.hide();
		});

		popup.find('.popup-cancel').on('click', popup.hide );

		popup.show();

		popup.find('.popup-continue').trigger('focus');

	}
	aboutPopup(){

		// build the popup content
		popup.title('About Bela');
		popup.subtitle('Bela is an open source project, and is a product of the Augmented Instruments Laboratory at Queen Mary University of London, and Augmented Instruments Ltd. For more information, visit http://bela.io');
		var form = [];
		form.push('<button type="submit" class="button popup-continue">Close</button>');

		popup.form.append(form.join('')).off('submit').on('submit', e => {
			e.preventDefault();
			popup.hide();
		});

		popup.show();

		popup.find('.popup-continue').trigger('focus');

	}
	updateBela(){

		// build the popup content
		popup.title('Updating Bela');
		popup.subtitle('Please select the update zip archive');

		var form = [];
		form.push('<input id="popup-update-file" type="file">');
		form.push('</br>');
		form.push('<button type="submit" class="button popup-upload">Upload</button>');
		form.push('<button type="button" class="button popup-cancel">Cancel</button>');

		/*popup.form.prop({
			action	: 'updates',
			method	: 'get',
			enctype	: 'multipart/form-data'
		});*/

		popup.form.append(form.join('')).off('submit').on('submit', e => {

			//console.log('submitted', e);

			e.preventDefault();

			var file = popup.find('input[type=file]').prop('files')[0];

			//console.log('input', popup.find('input[type=file]'));
			//console.log('file', file);

			if (file){

				this.emit('warning', 'Beginning the update - this may take several minutes');
				this.emit('warning', 'The browser may become unresponsive and will temporarily disconnect');
				this.emit('warning', 'Do not use the IDE during the update process!');

				popup.hide('keep overlay');

				var reader = new FileReader();
				reader.onload = (ev) => this.emit('upload-update', {name: file.name, file: ev.target.result} );
				reader.readAsArrayBuffer(file);

			} else {

				this.emit('warning', 'not a valid update zip archive');
				popup.hide();

			}

		});

		popup.find('.popup-cancel').on('click', popup.hide );

		popup.show();

	}

	// model events
	__CLArgs(data){

		for (let key in data) {

			if (key === '-Y' || key === '-Z'){
				this.setAudioExpander(key, data[key]);
				continue;
			} else if (key === 'audioExpander'){
				if (data[key] == 1)
					$('#audioExpanderTable').css('display', 'table');
				else
					$('#audioExpanderTable').css('display', 'none');
			}

			let el = this.$elements.filterByData('key', key);

			// set the input value
			if (el[0].type === 'checkbox') {
				el.prop('checked', (data[key] == 1));
			} else {
				//console.log(el.val(), data[key]);
				el.val(data[key]);
			}


		}

	}
	_IDESettings(data){
		for (let key in data){
			this.$elements.filterByData('key', key).val(data[key]).prop('checked', data[key]);
		}
	}
	_projectList(projects, data){

		var $projects = $('#runOnBoot');
		$projects.empty();

		// add a none option
		$('<option></option>').attr('value', '*none*').html('•none•').appendTo($projects);

		// add a loop_* option
		$('<option></option>').attr('value', '*loop*').html('•loop_*•').appendTo($projects);

		// fill project menu with projects
		for (let i=0; i<projects.length; i++){
			if (projects[i] && projects[i] !== 'undefined' && projects[i] !== 'exampleTempProject' && projects[i][0] !== '.'){
				$('<option></option>').attr('value', projects[i]).html(projects[i]).appendTo($projects);
			}
		}

	}

	useAudioExpander(func, key, val){

		if (val == 1) {
			$('#audioExpanderTable').css('display', 'table');
			this.setCLArg('setCLArg', key, val);
		} else {
			$('#audioExpanderTable').css('display', 'none');
			// clear channel picker
			$('.audioExpanderCheck').prop('checked', false);
			this.emit('project-settings', {func: 'setCLArgs', args: [
				{key: '-Y', value: ''},
				{key: '-Z', value: ''},
				{key, value: val}
			] });
		}
	}

	setAudioExpander(key, val){

		if (!val.length) return;

		var channels = val.split(',');

		if (!channels.length) return;

		$('.audioExpanderCheck').each( function(){
			let $this = $(this);
			if (($this.data('func') === 'input' && key === '-Y') || ($this.data('func') === 'output' && key === '-Z')){
				let checked = false;
				for (let channel of channels){
					if (channel == $this.data('channel'))
						checked = true;
				}
				$this.prop('checked', checked);
			}
		});

	}

	_boardString(data){
<<<<<<< HEAD
		if (data && data.trim && data.trim() === 'BelaMini'){
=======
		var boardString;
		if(data && data.trim)
			boardString = data.trim();
		else
			return

		if (boardString === 'BelaMini') {
>>>>>>> ffa895ed
			$('.capelet-settings').css('display', 'none');
			$('#mute-speaker').parent().parent().css('display', 'none');
		} else {
			$('#disable-led').parent().parent().css('display', 'none');
		}

		if(boardString === ('CtagFace' || 'CtagBeast')) {
			$('.capelet-settings').css('display', 'none');
			$('#mute-speaker').parent().parent().css('display', 'none');
			$('#analog-channels').parent().parent().css('display', 'none');
			$('#analog-samplerate').parent().parent().css('display', 'none');
			$('#hp-level').parent().parent().css('display', 'none');
			$('#use-analog').parent().parent().css('display', 'none');
			$('#dac-level').parent().parent().css('display', 'none');
			$('#pga-left').parent().parent().css('display', 'none');
			$('#pga-right').parent().parent().css('display', 'none');
		} else if(boardString === ('CtagFaceBela' || 'CtagBeastBela')) {
			$('.capelet-settings').css('display', 'none');
			$('#mute-speaker').parent().parent().css('display', 'none');
			$('#hp-level').parent().parent().css('display', 'none');
			$('#use-analog').parent().parent().css('display', 'none');
			$('#pga-left').parent().parent().css('display', 'none');
			$('#pga-right').parent().parent().css('display', 'none');
			var sRates = $('#analog-samplerate').children("option");
			for (var i = 0; i < sRates.length; i++) {
				var rate = sRates[i].innerHTML;
				if(rate == '88200') {
					sRates[i].remove();
					$("#analog-channels option[value='2']").remove();
				} else if (rate == "44100") {
					sRates[i].innerHTML = "44800";
				}
			}
		}
	}
}

module.exports = SettingsView;<|MERGE_RESOLUTION|>--- conflicted
+++ resolved
@@ -319,9 +319,6 @@
 	}
 
 	_boardString(data){
-<<<<<<< HEAD
-		if (data && data.trim && data.trim() === 'BelaMini'){
-=======
 		var boardString;
 		if(data && data.trim)
 			boardString = data.trim();
@@ -329,7 +326,6 @@
 			return
 
 		if (boardString === 'BelaMini') {
->>>>>>> ffa895ed
 			$('.capelet-settings').css('display', 'none');
 			$('#mute-speaker').parent().parent().css('display', 'none');
 		} else {
