var View = require('./View');
var json = require('../site-text.json');

var apiFuncs = ['setup', 'render', 'cleanup', 'Bela_createAuxiliaryTask', 'Bela_scheduleAuxiliaryTask'];
var i = 0;

var classes = [
<<<<<<< HEAD
	'Scope',
	'OSCReceiver',
	'OSCSender',
	'Midi',
	'MidiParser',
	'WriteFile'
=======
  'Scope',
  'OSCServer',
  'OSCClient',
  'OSCMessageFactory',
  'UdpServer',
  'UdpClient',
  'Midi',
  'MidiParser',
  'WriteFile'
>>>>>>> bbdb089c
];

class DocumentationView extends View {

  constructor(className, models){
    super(className, models);

    this.on('init', this.init);

  }

  init(){

    var self = this;

    // The API
    $.ajax({
      type: "GET",
      url: "documentation_xml?file=Bela_8h",
      dataType: "html",
      success: function(xml){
        var counter = 0;
        for (let item of apiFuncs){
          var li = createlifrommemberdef($(xml).find('memberdef:has(name:contains(' + item + '))'), 'APIDocs' + counter, self, 'api');
          li.appendTo($('[data-docs-api]'));
          counter += 1;
        }
      }
    });

    // The Audio Context
    $.ajax({
      type: "GET",
      url: "documentation_xml?file=structBelaContext",
      dataType: "html",
      success: function(xml){
        var counter = 0;
        createlifromxml($(xml), 'contextDocs' + counter, 'structBelaContext', self, 'contextType').appendTo($('[data-docs-context]'));
        counter += 1;
        $(xml).find('memberdef').each(function(){
          var li = createlifrommemberdef($(this), 'contextDocs' + counter, self, 'context');
          li.appendTo($('[data-docs-context]'));
          counter += 1;
        });
      }
    });

    // Utilities
    $.ajax({
      type: "GET",
      url: "documentation_xml?file=Utilities_8h",
      dataType: "html",
      success: function(xml){
        var counter = 0;
        createlifromxml($(xml), 'utilityDocs' + counter, 'Utilities_8h', self, 'header').appendTo($('[data-docs-utility]'));
        counter += 1;
        $(xml).find('memberdef').each(function(){
          var li = createlifrommemberdef($(this), 'utilityDocs' + counter, self, 'utility');
          li.appendTo($('[data-docs-utility]'));
          counter += 1;
        });
      }
    });

    // all classes
    for (let item of classes){
      xmlClassDocs(item, this);
    }

  }

}
module.exports = DocumentationView;

function createlifrommemberdef($xml, id, emitter, type){
  i += 1;
  var name = $xml.find('name').html();
  emitter.emit('add-link', {name, id}, type);

  var li = $('<li></li>');

  // title
  var button = $('<button></button>');
  var elementName = name + "-" + i;
  button.addClass('accordion-sub').attr('data-accordion-for', elementName).html($xml.find('name').html());
  button.appendTo(li);

  var content = $('<div></div>').addClass('docs-content').attr('data-accordion', elementName);
  var title = $('<h3></h3>').addClass('memberdef-title').html($xml.find('definition').html() + $xml.find('argsstring').html());

  title.appendTo(content);

  // subtitle
  content.append($('<p></p>').html( $xml.find('briefdescription > para').html() || '' ));

  // main text
  $xml.find('detaileddescription > para').each(function(){
    if ($(this).find('parameterlist').length){
      content.append('<h4>Parameters:</h4>');
      var ul = $('<ul></ul>');
      $(this).find('parameteritem').each(function(){
        var li = $('<li></li>');
        li.append($('<h5></h5>').html( $(this).find('parametername').html() + ': ' ));
        $(this).find('parameterdescription>para').each(function(){
          li.append($('<p></p>').html( $(this).html() || '' ));
        });
        ul.append(li);
      });
      content.append(ul);
    } else {
      content.append($('<p></p>').html( $(this).html() || '' ));
    }
  });

  li.append(content);
  return li;
}

function createlifromxml($xml, id, filename, emitter, type){
  var name = $xml.find('compoundname').html();
  emitter.emit('add-link', {name, id}, type);
  var li = $('<li></li>');

  var content = $('<div></div>').addClass('intro-content');

  // subtitle
  li.append($('<h3></h3>').addClass('intro-header').attr('data-accordion-for', name).html( $xml.find('compounddef > briefdescription > para').html() || '' ));

  // main text
  $xml.find('compounddef > detaileddescription > para').each(function(){
    if ($(this).find('parameterlist').length){
      content.append('<h3>Parameters:</h3>');
      var ul = $('<ul></ul>');
      $(this).find('parameteritem').each(function(){
        var li = $('<li></li>');
        li.append($('<h4></h4>').html( $(this).find('parametername').html() + ': ' ));
        $(this).find('parameterdescription>para').each(function(){
          li.append($('<p></p>').html( $(this).html() || '' ));
        });
        ul.append(li);
      });
      content.append(ul);
    } else {
      content.append($('<p></p>').html( $(this).html() || '' ));
    }
  });

  content.append('<a href="documentation/' + filename + '.html" target="_blank" class="button">' + json.docs_view.button + '</a>');

  li.append(content);
  return li;
}

function xmlClassDocs(classname, emitter){
  var filename = 'class' + classname;
  var parent = $('[data-docs="' + classname + 'Docs"]');
  $.ajax({
    type: "GET",
    url: "documentation_xml?file=" + filename,
    dataType: "html",
    success: function(xml){
      var counter = 0;
      createlifromxml($(xml), classname + counter, filename, emitter, 'typedef').appendTo(parent);
      emitter.emit('add-link', {name: classname, id: classname + counter}, 'header');

      counter += 1;
      $(xml).find('[kind="public-func"]>memberdef:not(:has(name:contains(' + classname  + ')))').each(function(){
        var li = createlifrommemberdef($(this), classname + counter, emitter, classname);
        li.appendTo(parent);
        counter += 1;
      });

      $.ajax({
        type: "GET",
        url: "documentation_xml?file=" + classname + "_8h",
        dataType: "html",
        success: function(xml){
          var includes = $(xml).find('includedby');
          var doInclude = false;
          if (includes.length){
            var content = $('<div></div>').addClass('subsections');
            content.append($('<p class="examples-header"></p>').html( json.docs_view.examples ));
            var exampleList = $('<ul></ul>').addClass('example-list');
            includes.each(function(){
              var exampleListItem = $('<li></li>');
              var include = $(this).html();
              exampleListItem.attr('data-location', include);
              if (include && include.split && include.split('/')[0] === 'examples') {
                doInclude = true;
                var link = $('<a></a>').html(include.split('/')[2]).text(include);
                link.on('click', () => emitter.emit('open-example', [include.split('/')[1], include.split('/')[2]].join('/')));
                exampleListItem.append(link);
                exampleListItem.appendTo(exampleList);
              }
            });
            if (doInclude) {
              exampleList.appendTo(content);
              content.appendTo($('[data-docs="' + classname + 'Docs"]').parent());
            }
          }
        }
      });
    }
  });
}<|MERGE_RESOLUTION|>--- conflicted
+++ resolved
@@ -5,14 +5,6 @@
 var i = 0;
 
 var classes = [
-<<<<<<< HEAD
-	'Scope',
-	'OSCReceiver',
-	'OSCSender',
-	'Midi',
-	'MidiParser',
-	'WriteFile'
-=======
   'Scope',
   'OSCServer',
   'OSCClient',
@@ -22,7 +14,6 @@
   'Midi',
   'MidiParser',
   'WriteFile'
->>>>>>> bbdb089c
 ];
 
 class DocumentationView extends View {
