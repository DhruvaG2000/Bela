--- conflicted
+++ resolved
@@ -341,7 +341,6 @@
             }
           });
         } else {
-<<<<<<< HEAD
           childLi.html(child).attr('data-library-link', item.name + '/' + child).on('click', function() {
             let fileLocation = ('/libraries/' + item.name + '/' + child);
              // build the popup content
@@ -369,35 +368,6 @@
          		popup.show();
           });
           childLi.appendTo(filesList);
-=======
-          childLi.html(child).attr('data-library-link', item.name + '/' + child).on('click', function(){
-            let fileLocation = ('/libraries/' + item.name + '/' + child);
-            // build the popup content
-        		popup.title(child);
-
-        		var form = [];
-            $.ajax({
-              type: "GET",
-              url: "/libraries/" + item.name + "/" + child,
-              dataType: "html",
-              success: function(text){
-                var codeBlock = $('<pre></pre>');
-                var transformText = text.replace('<', '&lt;').replace('>', '&gt;').split('\n');
-                for (var i = 0; i < transformText.length; i++) {
-                  codeBlock.append(transformText[i] + '\n');
-                }
-                // console.log(codeBlock);
-                popup.code(codeBlock);
-              }
-            });
-
-        		form.push('<button type="button" class="button popup cancel">Close</button>');
-            popup.form.append(form.join(''));
-        		popup.find('.cancel').on('click', popup.hide );
-        		popup.show();
-          });
-          childLi.appendTo(childUl);
->>>>>>> 295f5d55
         }
 			}
       // per section
