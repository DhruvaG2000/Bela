--- conflicted
+++ resolved
@@ -111,33 +111,16 @@
 
   deleteProject(e){
 
-<<<<<<< HEAD
     // build the popup content
-    popup.title(json.popups.delete_project.title);
-=======
-  // build the popup content
-  // Get the project name text from the object at the top of the editor
+    // Get the project name text from the object at the top of the editor
     var name = $('[data-current-project]')[0].innerText;
 
     popup.title(json.popups.delete_project.title + name + '?');
->>>>>>> b82f5205
     popup.subtitle(json.popups.delete_project.text);
 
     var form = [];
     form.push('<button type="submit" class="button popup delete">' + json.popups.delete_project.button + '</button>');
     form.push('<button type="button" class="button popup cancel">Cancel</button>');
-<<<<<<< HEAD
-
-    popup.form.append(form.join('')).off('submit').on('submit', e => {
-      e.preventDefault();
-      $('[data-projects-select]').html('');
-      this.emit('message', 'project-event', {func});
-      popup.hide();
-    });
-
-    popup.find('.cancel').on('click', popup.hide );
-
-=======
 
     popup.form.append(form.join('')).off('submit').on('submit', e => {
       e.preventDefault();
@@ -148,7 +131,6 @@
 
     popup.find('.cancel').on('click', popup.hide );
 
->>>>>>> b82f5205
     popup.show();
 
     popup.find('.delete').trigger('focus');
