var View = require('./View');
var popup = require('../popup');
var sanitise = require('../utils').sanitise;
var json = require('../site-text.json');
var example_order = require('../../../examples/order.json');

class ProjectView extends View {

    constructor(className, models){
      super(className, models);

      this.on('example-changed', () => this.exampleChanged = true );
    }

    // UI events
    selectChanged($element, e){
      if (this.exampleChanged){
        this.exampleChanged = false;
        popup.exampleChanged( () => {
        this.emit('message', 'project-event', {func: $element.data().func, currentProject: $element.val()});
      }, undefined, 0, () => {
        this.exampleChanged = true;
      });
      return;
    }

    this.emit('message', 'project-event', {func: $element.data().func, currentProject: $element.data('name')})

  }

  buttonClicked($element, e){
    var func = $element.data().func;
    if (func && this[func]){
      this[func](func);
    }
  }

  newProject(func){

  if (this.exampleChanged){
    this.exampleChanged = false;
    popup.exampleChanged(this.newProject.bind(this), func, 500, () => this.exampleChanged = true );
    return;
  }

  // build the popup content
  popup.title(json.popups.create_new.title);
  popup.subtitle(json.popups.create_new.text);

  var form = [];
  form.push('<label for="popup-C" class="radio-container">C++')
  form.push('<input id="popup-C" type="radio" name="project-type" data-type="C" checked>')
  form.push('<span class="radio-button"></span>')
  form.push('</label>');
  form.push('<label for="popup-PD" class="radio-container">Pure Data')
  form.push('<input id="popup-PD" type="radio" name="project-type" data-type="PD">')
  form.push('<span class="radio-button"></span>')
  form.push('</label>');
  form.push('<label for="popup-SC" class="radio-container">SuperCollider')
  form.push('<input id="popup-SC" type="radio" name="project-type" data-type="SC">');
  form.push('<span class="radio-button"></span>')
  form.push('</label>');
  form.push('<label for="popup-CS" class="radio-container">Csound');
  form.push('<input id="popup-CS" type="radio" name="project-type" data-type="CS">');
  form.push('<span class="radio-button"></span>')
  form.push('</label>');
  form.push('<input type="text" placeholder="Enter your project name">');
  form.push('</br>');
  form.push('<button type="submit" class="button popup confirm">' + json.popups.create_new.button + '</button>');
  form.push('<button type="button" class="button popup cancel">Cancel</button>');

  popup.form.append(form.join('')).off('submit').on('submit', e => {
    e.preventDefault();
    this.emit('message', 'project-event', {
      func,
      newProject	: sanitise(popup.find('input[type=text]').val()),
      projectType	: popup.find('input[type=radio]:checked').data('type')
    });
    $('[data-projects-select]').html('');
    popup.hide();
  });

  popup.find('.cancel').on('click', popup.hide );

  popup.show();

  }
  saveAs(func){

  // build the popup content
  popup.title(json.popups.save_as.title);
  popup.subtitle(json.popups.save_as.text);

  var form = [];
  form.push('<input type="text" placeholder="' + json.popups.save_as.input + '">');
  form.push('</br >');
  form.push('<button type="submit" class="button popup confirm">'+json.popups.save_as.button+'</button>');
  form.push('<button type="button" class="button popup cancel">Cancel</button>');

  popup.form.append(form.join('')).off('submit').on('submit', e => {
    e.preventDefault();
    this.emit('message', 'project-event', {func, newProject: sanitise(popup.find('input[type=text]').val())});
    popup.hide();
  });

  popup.find('.cancel').on('click', popup.hide );

  popup.show();

  }

  deleteProject(func){

  // build the popup content
  popup.title(json.popups.delete_project.title);
  popup.subtitle(json.popups.delete_project.text);

  var form = [];
  form.push('<button type="submit" class="button popup delete">' + json.popups.delete_project.button + '</button>');
  form.push('<button type="button" class="button popup cancel">Cancel</button>');

  popup.form.append(form.join('')).off('submit').on('submit', e => {
    e.preventDefault();
    $('[data-projects-select]').html('');
    this.emit('message', 'project-event', {func});
    popup.hide();
  });

  popup.find('.cancel').on('click', popup.hide );

  popup.show();

  popup.find('.delete').trigger('focus');

  }
  cleanProject(func){
    this.emit('message', 'project-event', {func});
  }

  // model events
  _projectList(projects, data){

    var $projects = $('[data-projects-select]');
    $projects.empty();

    // fill project menu with projects
    if (projects.length > 0) {
      var projLen = projects.length;
    }
    $projects.attr('size', (projLen - 1));
    for (let i=0; i < projLen; i++){
      if (projects[i] && projects[i] !== 'undefined' && projects[i] !== 'exampleTempProject' && projects[i][0] !== '.'){
        $('<li></li>').addClass('projectManager proj-li').val(projects[i]).attr('data-func', 'openProject').html(projects[i]).attr('data-name', projects[i]).appendTo($projects).on('click', function() {
          $(this).blur();
          $(this).parent().parent().removeClass('show');
        });
      }
    }

    if (data && data.currentProject) this._currentProject(data.currentProject);
  }

_exampleList(examplesDir){

<<<<<<< HEAD
		var $examples = $('[data-examples]');
    var oldListOrder = examplesDir;
    var newListOrder = [];
    var orphans = [];
=======
  var $examples = $('[data-examples]');
  var oldListOrder = examplesDir;
  var newListOrder = [];
>>>>>>> 8ef1e6e6

  $examples.empty();

  if (!examplesDir.length) return;

<<<<<<< HEAD
    example_order.forEach(new_item => {
      oldListOrder.forEach(item => {
        if (new_item == item.name) {
          newListOrder.push(item);
          item.moved = true;
        }
      });
    });

    oldListOrder.forEach(item => {
      if (item.moved != true) {
        orphans.push(item);
      }
    });

    var orderedList = newListOrder.concat(orphans);

		for (let item of orderedList){
      let parentButton = $('<button></button>').addClass('accordion').attr('data-accordion-for', item.name).html(item.name + ':');
			let parentUl = $('<ul></ul>');
      let parentLi = $('<li></li>');
      let childUl = $('<ul></ul>').addClass('example-list');
      let childDiv = $('<div></div>').addClass('panel').attr('data-accordion', item.name);

      var childOrder = [];
      for (let child of item.children){
        childOrder.push({"name": child});
      }
      var newChildOrder = [];
      var oldChildOrder = [];
      var correctedChildOrder = [];
      var childOrphans = [];

      var that = this;
      for (let child of childOrder){
        if (child.name == "order.json") {
          $.ajax({
            type: "GET",
            url: "/examples/" + item.name + "/" + child.name,
            dataType: "json",
            success: function(text){
              newChildOrder = [];
              text.forEach(item => {
                newChildOrder.push({"name": item});
              });

              item.children.forEach(item => {
                if (item !== "order.json") {
                  oldChildOrder.push({"name": item});
                }
              });

              newChildOrder.forEach(new_item => {
                oldChildOrder.forEach(old_item => {
                  if (new_item.name == old_item.name) {
                    correctedChildOrder.push(new_item);
                    old_item.moved = true;
                  }
                });
              });

              oldChildOrder.forEach(old_item => {
                if (old_item.moved != true) {
                  childOrphans.push(old_item);
                }
              });

              childOrder = correctedChildOrder.concat(childOrphans);

              for (var i = 0; i < childOrder.length; i++) {
                child = childOrder[i].name;
                var link = item.name + '/' + child;
                let childLi = $('<li></li>');
                childLi.html(child).attr('data-example-link', link)
                .on('click', (e) => {
                  link = e.target.dataset.exampleLink;
                  if (this.exampleChanged){
                    this.exampleChanged = false;
                    popup.exampleChanged( (link) => {
                      that.emit('message', 'project-event', {
                        func: 'openExample',
                        currentProject: link
                      });
                      $('.selectedExample').removeClass('selectedExample');
                      $(e.target).addClass('selectedExample');
                    }, undefined, 0, () => this.exampleChanged = true );
                    return;
                  }

                  that.emit('message', 'project-event', {
                    func: 'openExample',
                    currentProject: link
                  });
                  $('.selectedExample').removeClass('selectedExample');
                  $(e.target).addClass('selectedExample');
                });
                childLi.appendTo(childUl);
              }

              childOrder = [];
              newChildOrder = [];
              oldChildOrder = [];
              correctedChildOrder = [];
              childOrphans = [];
            }
          });

        }
=======
  oldListOrder.forEach(item => {
    example_order.forEach(new_item => {
      if (new_item == item.name) {
        newListOrder.push(item);
        oldListOrder.splice(oldListOrder.indexOf(item), 1);
      }
    });
  });
  var orderedList = newListOrder.concat(oldListOrder);

  for (let item of orderedList){
    let parentButton = $('<button></button>').addClass('accordion').attr('data-accordion-for', item.name).html(item.name + ':');
    let parentUl = $('<ul></ul>');
    let parentLi = $('<li></li>');
    let childUl = $('<ul></ul>').addClass('example-list');
    let childDiv = $('<div></div>').addClass('panel').attr('data-accordion', item.name);

    for (let child of item.children){
      if (child && child.length && child[0] === '.') continue;
        let childLi = $('<li></li>');
        childLi.html(child).attr('data-example-link', item.name + '/' + child)
        .on('click', (e) => {
          if (this.exampleChanged){
            this.exampleChanged = false;
            popup.exampleChanged( () => {
              this.emit('message', 'project-event', {
                func: 'openExample',
                currentProject: item.name + '/' + child
              });
              $('.selectedExample').removeClass('selectedExample');
              $(e.target).addClass('selectedExample');
            }, undefined, 0, () => this.exampleChanged = true );
            return;
          }

          this.emit('message', 'project-event', {
            func: 'openExample',
            currentProject: item.name + '/' + child
          });
          $('.selectedExample').removeClass('selectedExample');
          $(e.target).addClass('selectedExample');
        });
        childLi.appendTo(childUl);
>>>>>>> 8ef1e6e6
      }
      // per section
      // item.name -> parentDiv $examples
      parentButton.appendTo(parentLi);
      // per item in section
      // childLi -> childUl -> parentDiv -> $examples
      childUl.appendTo(childDiv);
      childDiv.appendTo(parentLi);
      parentLi.appendTo(parentUl);
      parentLi.appendTo($examples);
    }
  }

  _libraryList(librariesDir){

    var $libraries = $('[data-libraries-list]');
    var counter = 0;
    $libraries.empty(librariesDir);
    if (!librariesDir.length) return;

    for (let item of librariesDir){
      /*
      Button header text    +
      Library description here.

      [Later button to launch KB]

      Use this library:
      ------------------------------
      // This div is includeContent
      #include <example>                                // This line is includeLine
      (small) Copy and paste in the header of render.cpp// This line is includeInstructions
      // End includeContent

      Files:
      ------------------------------
      > one
      > two

      Library info:
      ------------------------------
      Name: XXX
      Version: XXX
      Author: XXX (mailto link)
      Maintainer: xxx
      */
      counter++;

      let name = item.name;
      let parentButton = $('<button></button>').addClass('accordion').attr('data-accordion-for', name).html(name);
      let libraryList = $('<ul></ul>'); // This is the list of library items headed by dropdowns
      let libraryItem = $('<li></li>'); // Individual library dropdown

      let libraryPanel = $('<div></div>').addClass('panel').attr('data-accordion', name); // Div container for library dropdown info
      let libDesc = $('<p></p>').addClass('library-desc');  // Div to contain lib descriotion
      let libVer = $('<p></p>').addClass('library-ver');
      // INCLUDES:
      let includeTitle = $('<button></button>').addClass('accordion-sub').text('Use this library').attr('data-accordion-for', 'use-' + counter); // Header for include instructions
      let includeContent = $('<div></div>').addClass('include-container docs-content').attr('data-accordion', 'use-' + counter); // Div that contains include instructions.
      let includeLines = $('<div></div>').addClass('include-lines'); // Div to contain the lines to include
      let includeCopy = $('<button></button>').addClass('include-copy');

      let infoTitle = $('<button></button>').addClass('accordion-sub').text('Library info').attr('data-accordion-for', 'info-' + counter); // Header for include instructions
      let infoContainer = $('<div></div>').addClass('info-container docs-content').attr('data-accordion', 'info-' + counter); // Div that contains include instructions.

      var clipboard = new Clipboard(includeCopy[0], {
        target: function(trigger) {
        return $(trigger).parent().find($('[data-include="include-text"]'))[0];
      }
    });

    // FILES:
    let filesTitle = $('<button></button>').addClass('accordion-sub').text('Files').attr('data-accordion-for', 'file-list-' + counter); // Header for include instructions

    let filesContainer = $('<div></div>').addClass('docs-content').attr('data-accordion', 'file-list-' + counter);
    let filesList = $('<ul></ul>').addClass('libraries-list');
    let includeInstructions = $('<p></p>').text('Copy & paste at the top of each .cpp file in your project.');
    for (let child of item.children){
      if (child && child.length && child[0] === '.') continue;
        if (child == 'build') continue;
        let childLi = $('<li></li>');
        let testExt = child.split('.');
        let childExt = testExt[testExt.length - 1];
        // The MetaData file
        if (childExt === 'metadata') {
          let i = 0;
          let childPath = '/libraries/' + item.name + "/" + child;
          let libDataDiv = $('<div></div>');
          let includeArr = [];
          let includeForm = $('<textarea></textarea>').addClass('hide-include').attr('data-form', '');
          let includeText = $('<pre></pre>');
          $.ajax({
            type: "GET",
            url: "/libraries/" + name + "/" + child,
            dataType: "html",
            success: function(text){
              i += 1;
              var object = {};
              var transformText = text.split('\n');
              for (let line of transformText) {
                if (line.length > 0) {
                  var splitKeyVal = line.split('=');
                  var key = splitKeyVal[0];
                  if (key == 'include') {
                    includeArr.push(splitKeyVal[1]);
                  } else {
                    object[key] = splitKeyVal[1];
                  }
                }
              }
              // Get the #include line and add to includeContent
              // libDesc.html('Version: ').html(object.version);
              libDesc.html(object.description);

              // FOR LIBRARY INFO


              if (object.version != null) {
                let infoContent = $('<p></p>');
                infoContent.append('Version: ' + object.version);
                infoContent.appendTo(infoContainer);
               }


              if (includeArr.length > 0) {
                for (let include of includeArr) {
                  let includeText = $('<p></p>').text('#include <' + 'libraries/' + object.name + '/' + object.name + '.h>\n').attr('data-include','include-text');
                  includeText.appendTo(includeLines);
                }
                includeLines.appendTo(includeContent);
              } else {
                let includeText = $('<pre></pre>').text('#include <' + 'libraries/' + object.name + '/' + object.name + '.h>').attr('data-include','include-text');
                includeText.appendTo(includeLines);
                includeLines.appendTo(includeContent);
                includeCopy.appendTo(includeContent);
                includeInstructions.appendTo(includeContent);
              }

              includeArr = [];
              libDataDiv.appendTo(libraryPanel);
              libDataDiv.find('.copy').not().first().remove(); // a dirty hack to remove all duplicates of the copy and paste element whilst I work out why I get more than one
            }
          });
        } else {
          childLi.html(child).attr('data-library-link', item.name + '/' + child).on('click', function() {
            let fileLocation = ('/libraries/' + item.name + '/' + child);
             // build the popup content
         		popup.title(child);

         		var form = [];
             $.ajax({
               type: "GET",
               url: "/libraries/" + item.name + "/" + child,
               dataType: "html",
               success: function(text){
                 var codeBlock = $('<pre></pre>');
                 var transformText = text.replace('<', '&lt;').replace('>', '&gt;').split('\n');
                 for (var i = 0; i < transformText.length; i++) {
                   codeBlock.append(transformText[i] + '\n');
                 }
                 popup.code(codeBlock);
               }
             });

         		form.push('<button type="button" class="button popup cancel">Close</button>');
            popup.form.append(form.join(''));
         		popup.find('.cancel').on('click', popup.hide );
         		popup.show();
          });
          includeInstructions.appendTo(includeContent);
          childLi.appendTo(filesList);
        }
      }
      // FOR LIBRARY INFO

      // per section
      // item.name -> parentDiv $examples
      parentButton.appendTo(libraryItem);
      libDesc.appendTo(libraryPanel); // Add library description, if present
      libVer.appendTo(libraryPanel);
      // per item in section
      // childLi -> childUl -> parentDiv -> $examples
      includeTitle.appendTo(libraryPanel);
      includeContent.appendTo(libraryPanel);
      // includeContainer.appendTo(libraryPanel);

      filesTitle.appendTo(libraryPanel);  // Include the Files: section title
      filesList.appendTo(filesContainer);
      filesContainer.appendTo(libraryPanel);

      infoTitle.appendTo(libraryPanel);
      infoContainer.appendTo(libraryPanel);

      libraryPanel.appendTo(libraryItem); // Append the whole panel to the library item
      libraryItem.appendTo(libraryList);  // Append the whole item to the list of library items
      libraryItem.appendTo($libraries);

    }

  }

  _boardString(data){
    var boardString;
    if(data && data.trim)
      boardString = data.trim();
    else
      return

    var exceptString = boardString;
    if(exceptString === "CtagFace" || exceptString === "CtagBeast")
      exceptString = 'Ctag'

    $.getJSON( "../example_except.json", function( data ) {
      if (exceptString in data) {
        for(var example in data[exceptString]) {
          var exampleId = data[exceptString][example].section+"/"+data[exceptString][example].name;
        try {
           document.getElementById(exampleId).style.display = 'none';
        }
          catch(err){}
        }
      }
    })
  }

  _currentProject(project){

  // unselect currently selected project
    $('[data-projects-select]').find('option').filter(':selected').attr('selected', '');

    if (project === 'exampleTempProject'){
      // select no project
      $('[data-projects-select]').val($('[data-projects-select] > option:first').val());
    } else {
    // select new project
      $('[data-projects-select]').val($('[data-projects-select] > option[value="' + project + '"]').val());
    }

    // set download link
    $('[data-project-download]').attr('href', '/download?project=' + project);

  }

  __currentProject(){
    this.exampleChanged = false;
  }

  subDirs(dir){
    var ul = $('<ul></ul>').html(dir.name+':');
    for (let child of dir.children){
      if (!child.dir)
        $('<li></li>').addClass('sourceFile').html(child.name).data('file', (dir.dirPath || dir.name)+'/'+child.name).appendTo(ul);
      else {
        child.dirPath = (dir.dirPath || dir.name) + '/' + child.name;
        ul.append(this.subDirs(child));
      }
    }
    return ul;
  }
}

module.exports = ProjectView;<|MERGE_RESOLUTION|>--- conflicted
+++ resolved
@@ -162,22 +162,15 @@
 
 _exampleList(examplesDir){
 
-<<<<<<< HEAD
 		var $examples = $('[data-examples]');
     var oldListOrder = examplesDir;
     var newListOrder = [];
     var orphans = [];
-=======
-  var $examples = $('[data-examples]');
-  var oldListOrder = examplesDir;
-  var newListOrder = [];
->>>>>>> 8ef1e6e6
 
   $examples.empty();
 
   if (!examplesDir.length) return;
 
-<<<<<<< HEAD
     example_order.forEach(new_item => {
       oldListOrder.forEach(item => {
         if (new_item == item.name) {
@@ -286,51 +279,6 @@
           });
 
         }
-=======
-  oldListOrder.forEach(item => {
-    example_order.forEach(new_item => {
-      if (new_item == item.name) {
-        newListOrder.push(item);
-        oldListOrder.splice(oldListOrder.indexOf(item), 1);
-      }
-    });
-  });
-  var orderedList = newListOrder.concat(oldListOrder);
-
-  for (let item of orderedList){
-    let parentButton = $('<button></button>').addClass('accordion').attr('data-accordion-for', item.name).html(item.name + ':');
-    let parentUl = $('<ul></ul>');
-    let parentLi = $('<li></li>');
-    let childUl = $('<ul></ul>').addClass('example-list');
-    let childDiv = $('<div></div>').addClass('panel').attr('data-accordion', item.name);
-
-    for (let child of item.children){
-      if (child && child.length && child[0] === '.') continue;
-        let childLi = $('<li></li>');
-        childLi.html(child).attr('data-example-link', item.name + '/' + child)
-        .on('click', (e) => {
-          if (this.exampleChanged){
-            this.exampleChanged = false;
-            popup.exampleChanged( () => {
-              this.emit('message', 'project-event', {
-                func: 'openExample',
-                currentProject: item.name + '/' + child
-              });
-              $('.selectedExample').removeClass('selectedExample');
-              $(e.target).addClass('selectedExample');
-            }, undefined, 0, () => this.exampleChanged = true );
-            return;
-          }
-
-          this.emit('message', 'project-event', {
-            func: 'openExample',
-            currentProject: item.name + '/' + child
-          });
-          $('.selectedExample').removeClass('selectedExample');
-          $(e.target).addClass('selectedExample');
-        });
-        childLi.appendTo(childUl);
->>>>>>> 8ef1e6e6
       }
       // per section
       // item.name -> parentDiv $examples
