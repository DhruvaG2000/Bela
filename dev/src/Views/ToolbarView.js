var View = require('./View');
<<<<<<< HEAD
=======
var popup = require('../popup');
>>>>>>> 0e866e4b
var json = require('../site-text.json');

// ohhhhh i am a comment

var modeswitches = 0;
var NORMAL_MSW = 1;
var nameIndex, CPUIndex, rootName, IRQName;

class ToolbarView extends View {

	constructor(className, models){
		super(className, models);

		this.$elements.on('click', (e) => this.buttonClicked($(e.currentTarget), e));

		this.on('disconnected', () => {
      $('[data-toolbar-run]').removeClass('running-button').removeClass('building-button');
		});

    $('[data-toolbar-run]')
			.mouseover(function() {
				$('[data-toolbar-controltext1]').html('<p>' + json.toolbar.run + '</p>');
			})
			.mouseout(function() {
				$('[data-toolbar-controltext1]').html('');
			});

		$('[data-toolbar-stop]')
			.mouseover(function() {
				$('[data-toolbar-controltext1]').html('<p>' + json.toolbar.stop + '</p>');
			})
			.mouseout(function() {
				$('[data-toolbar-controltext1]').html('');
			});

		$('[data-toolbar-newtab]')
			.mouseover(function() {
				$('[data-toolbar-controltext2]').html('<p>New Tab</p>');
			})
			.mouseout(function() {
				$('[data-toolbar-controltext2]').html('');
			});

		$('[data-toolbar-download]')
			.mouseover(function() {
				$('[data-toolbar-controltext2]').html('<p>Download</p>');
			})
			.mouseout(function() {
				$('[data-toolbar-controltext2]').html('');
			});

		$('[data-toolbar-console]')
			.mouseover(function() {
<<<<<<< HEAD
				$('[data-toolbar-controltext2]').html('<p>' + json.toolbar.clear + '</p>');
=======
        console.log('ping');
				$('[data-toolbar-controltext2]').html('<p>Clear console</p>');
>>>>>>> 0e866e4b
			})
			.mouseout(function() {
				$('[data-toolbar-controltext2]').html('');
			});

		$('[data-toolbar-scope]')
			.mouseover(function() {
				$('[data-toolbar-controltext2]').html('<p>' + json.toolbar.scope + '</p>');
			})
			.mouseout(function() {
				$('[data-toolbar-controltext2]').html('');
			});

    $('[data-toolbar-scope]')
      .on('click', function(){
        window.open('scope');
      });

    $('[data-toolbar-shutdown]')
			.mouseover(function() {
				$('[data-toolbar-controltext3]').html('<p>Shutdown BBB</p>');
			})
			.mouseout(function() {
				$('[data-toolbar-controltext3]').html('');
			});
	}

	// UI events
	buttonClicked($element, e){
		var func = $element.data().func;
		if (func && this[func]){
			this[func](func);
		}
	}

	run(func){
		this.emit('process-event', func);
	}

	stop(func){
		this.emit('process-event', func);
	}

	clearConsole(){
		this.emit('clear-console');
	}

	// model events
	__running(status){
		if (status){
			$('[data-toolbar-run]').removeClass('building-button').addClass('running-button');
		} else {
			$('[data-toolbar-run]').removeClass('running-button');
			$('[data-toolbar-bela-cpu]').html('CPU: --').css('color', 'black');
  		$('[data-toolbar-msw-cpu]').html('MSW: --').css('color', 'black');
			modeswitches = 0;
		}
	}
	__building(status){
		if (status){
  		$('[data-toolbar-run]').removeClass('running-button').addClass('building-button');
		} else {
  		$('[data-toolbar-run]').removeClass('building-button');
		}
	}
	__checkingSyntax(status){
		if (status){
  		$('[data-toolbar-status]').addClass('pending').removeClass('ok').removeClass('stop').prop('title', 'checking syntax&hellip;');
		}
	}
	__allErrors(errors){
		if (errors.length){
			$('[data-toolbar-status]').removeClass('pending').removeClass('ok').addClass('stop').prop('title', 'syntax errors found');
		} else {
			$('[data-toolbar-status]').removeClass('pending').addClass('ok').removeClass('stop').prop('title', 'syntax check clear');
		}
	}

	_xenomaiVersion(ver){
		console.log('xenomai version:', ver);
		if (ver.includes('2.6')){
			nameIndex = 7;
			CPUIndex = 6;
			rootName = 'ROOT';
			IRQName = 'IRQ67:';
		} else {
			nameIndex = 8;
			CPUIndex = 7;
			rootName = '[ROOT]';
			IRQName = '[IRQ16:';
		}
	}

  shutdownBBB(){
		// build the popup content
		popup.title(json.popups.shutdown.title);
		popup.subtitle(json.popups.shutdown.text);

		var form = [];
		form.push('<button type="submit" class="button popup confirm">' + json.popups.shutdown.button + '</button>');
		form.push('<button type="button" class="button popup cancel">Cancel</button>');

		popup.form.append(form.join('')).off('submit').on('submit', e => {
			e.preventDefault();
			this.emit('halt');
			popup.hide();
		});

		popup.find('.cancel').on('click', popup.hide );

		popup.show();

		popup.find('.confirm').trigger('focus');

	}

	_CPU(data){
		var bela = 0, rootCPU = 1;

		if (data.bela != 0 && data.bela !== undefined){

			// extract the data from the output
			var lines = data.bela.split('\n');
			var taskData = [];
			for (var j=0; j<lines.length; j++){
				taskData.push([]);
				lines[j] = lines[j].split(' ');
				for (var k=0; k<lines[j].length; k++){
					if (lines[j][k]){
						taskData[j].push(lines[j][k]);
					}
				}
			}

			var output = [];
			for (var j=0; j<taskData.length; j++){
				if (taskData[j].length){
					var proc = {
						'name'	: taskData[j][nameIndex],
						'cpu'	: taskData[j][CPUIndex],
						'msw'	: taskData[j][2],
						'csw'	: taskData[j][3]
					};
					if (proc.name === rootName) rootCPU = proc.cpu*0.01;
					if (proc.name === 'bela-audio') this.mode_switches(proc.msw-NORMAL_MSW);
					// ignore uninteresting data
					if (proc && proc.name && proc.name !== rootName && proc.name !== 'NAME' && proc.name !== IRQName){
						output.push(proc);
					}
				}
			}

			for (var j=0; j<output.length; j++){
				if (output[j].cpu){
					bela += parseFloat(output[j].cpu);
				}
			}

			if(data.belaLinux)
				bela += data.belaLinux * rootCPU;

		}

		$('[data-toolbar-bela-cpu]').html('CPU: '+( bela ? bela.toFixed(1)+'%' : '--'));

		if (bela && bela > 80) {
			$('[data-toolbar-bela-cpu]').css('color', 'red');
		} else {
			$('[data-toolbar-bela-cpu]').css('color', 'black');
		}

	}

	_cpuMonitoring(value){
		if (parseInt(value))
			$('[data-toolbar-bela-cpu]').css('visibility', 'visible');
		else
			$('[data-toolbar-bela-cpu]').css('visibility', 'hidden');
	}

	mode_switches(value){
		$('[data-toolbar-msw-cpu]').html('MSW: '+value);
		if (value > modeswitches){
			this.emit('mode-switch-warning', value);
			$('[data-toolbar-msw-cpu]').css('color', 'red');
		}
		modeswitches = value;
	}
}

module.exports = ToolbarView;<|MERGE_RESOLUTION|>--- conflicted
+++ resolved
@@ -1,8 +1,5 @@
 var View = require('./View');
-<<<<<<< HEAD
-=======
 var popup = require('../popup');
->>>>>>> 0e866e4b
 var json = require('../site-text.json');
 
 // ohhhhh i am a comment
@@ -56,12 +53,7 @@
 
 		$('[data-toolbar-console]')
 			.mouseover(function() {
-<<<<<<< HEAD
 				$('[data-toolbar-controltext2]').html('<p>' + json.toolbar.clear + '</p>');
-=======
-        console.log('ping');
-				$('[data-toolbar-controltext2]').html('<p>Clear console</p>');
->>>>>>> 0e866e4b
 			})
 			.mouseout(function() {
 				$('[data-toolbar-controltext2]').html('');
