--- conflicted
+++ resolved
@@ -491,8 +491,6 @@
 	        echo Update succesful $(LOG); \
 	        ' $(LOG)
 
-<<<<<<< HEAD
-
 LIB_EXTRA_SO = libbelaextra.so
 LIB_EXTRA_A = libbelaextra.a
 LIB_EXTRA_OBJS = $(EXTRA_CORE_OBJS) build/core/GPIOcontrol.o
@@ -518,9 +516,6 @@
 lib: lib/libbelaextra.so lib/libbelaextra.a lib/libbela.so lib/libbela.a
 	
 
-
-.PHONY: all clean distclean help projectclean nostartup startup startuploop debug run runfg runscreen runscreenfg stop idestart idestop idestartup idenostartup ideconnect connect update checkupdate updateunsafe scsynthstart scsynthstop scsynthstartup scsynthnostartup scsynthconnect lib
-=======
 HEAVY_TMP_DIR=/tmp/heavy-bela/
 HEAVY_SRC_TARGET_DIR=$(PROJECT_DIR)
 HEAVY_SRC_FILES=$(HEAVY_TMP_DIR)/*.cpp $(HEAVY_TMP_DIR)/*.c $(HEAVY_TMP_DIR)/*.hpp $(HEAVY_TMP_DIR)/*.h
@@ -543,5 +538,4 @@
 # If there is no render.cpp, copy the default Heavy one
 	$(AT) [ -f $(PROJECT_DIR)/render.cpp ] || { cp $(BELA_DIR)/scripts/hvresources/render.cpp $(PROJECT_DIR)/ ; echo "DID COPY"; }
 
-.PHONY: all clean distclean help projectclean nostartup startup startuploop debug run runfg runscreen runscreenfg stop idestart idestop idestartup idenostartup ideconnect connect update checkupdate updateunsafe scsynthstart scsynthstop scsynthstartup scsynthnostartup scsynthconnect
->>>>>>> 2ee57ef5
+.PHONY: all clean distclean help projectclean nostartup startup startuploop debug run runfg runscreen runscreenfg stop idestart idestop idestartup idenostartup ideconnect connect update checkupdate updateunsafe scsynthstart scsynthstop scsynthstartup scsynthnostartup scsynthconnect lib