.origin 0
.entrypoint START

//#define BELA_TLV_CODEC
//#define CTAG_FACE_8CH
#define CTAG_BEAST_16CH
<<<<<<< HEAD
=======

#ifdef CTAG_FACE_8CH
#define CTAG_x
#endif
#ifdef CTAG_BEAST_16CH
#define CTAG_x
#endif

#ifdef CTAG_x
#define CTAG_IGNORE_UNUSED_INPUT_TDM_SLOTS
#define MCASP_INPUTS_ARE_HALF_AS_MANY_AS_OUTPUTS
#endif
>>>>>>> d5bab597

#define DBOX_CAPE	// Define this to use new cape hardware
	
#define CLOCK_BASE   0x44E00000
#define CLOCK_MCASP0 0x34
#define CLOCK_SPI0   0x4C
#define CLOCK_SPI1   0x50
#define CLOCK_L4LS   0x60

#define SCRATCHPAD_ID_BANK0 10
#define SCRATCHPAD_ID_BANK1 11
#define SCRATCHPAD_ID_BANK2 12

#define SPI0_BASE   0x48030100
#define SPI1_BASE   0x481A0100
#define SPI_BASE    SPI0_BASE
    
#define SPI_SYSCONFIG 0x10
#define SPI_SYSSTATUS 0x14
#define SPI_IRQSTATUS 0x18
#define SPI_IRQENABLE 0x1C
#define SPI_MODULCTRL 0x28
#define SPI_CH0CONF   0x2C
#define SPI_CH0STAT   0x30
#define SPI_CH0CTRL   0x34
#define SPI_CH0TX     0x38
#define SPI_CH0RX     0x3C
#define SPI_CH1CONF   0x40
#define SPI_CH1STAT   0x44
#define SPI_CH1CTRL   0x48
#define SPI_CH1TX     0x4C
#define SPI_CH1RX     0x50
#define SPI_XFERLEVEL 0x7C

// SPI interrupts
#define SPI_INTR_BIT_TX0_EMPTY 0
#define SPI_INTR_BIT_TX0_UNDERFLOW 1
#define SPI_INTR_BIT_RX0_FULL 2
#define SPI_INTR_BIT_RX0_OVERFLOW 3
#define SPI_INTR_BIT_TX1_EMPTY 4
#define SPI_INTR_BIT_TX1_UNDERFLOW 5
#define SPI_INTR_BIT_RX1_FULL 6
#define SPI_INTR_BIT_TX2_EMPTY 8
#define SPI_INTR_BIT_TX2_UNDERFLOW 9
#define SPI_INTR_BIT_RX2_FULL 10
#define SPI_INTR_BIT_TX3_EMPTY 12
#define SPI_INTR_BIT_TX3_UNDERFLOW 13
#define SPI_INTR_BIT_RX3_FULL 14
#define SPI_INTR_BIT_EOW 17 // end of word

#define GPIO0 0x44E07000
#define GPIO1 0x4804C000
#define GPIO_CLEARDATAOUT 0x190
#define GPIO_SETDATAOUT 0x194

// See am335x TRM 4.4.1.2.2 Event Interface Mapping (R31): PRU System Events:
// "The output channels [of R31] 0-15 are connected to the PRU-ICSS INTC system events 16-31, respectively. This allows the PRU to assert one of the system events 16-31 by writing to its own R31 register."
// We will be writing to output channel 4, which is system event 20 of the PRU-ICSS INTC
#define PRU_SYSTEM_EVENT_RTDM 20
#define PRU_SYSTEM_EVENT_RTDM_WRITE_VALUE (1 << 5) | (PRU_SYSTEM_EVENT_RTDM - 16)

#define C_ADC_DAC_MEM C24     // PRU0 mem
#ifdef DBOX_CAPE
#define DAC_GPIO      GPIO0
#define DAC_CS_PIN    (1<<5) // GPIO0:5 = P9 pin 17
#else
#define DAC_GPIO      GPIO1
#define DAC_CS_PIN    (1<<16) // GPIO1:16 = P9 pin 15
#endif
#define DAC_TRM       0       // SPI transmit and receive
#define DAC_WL        32      // Word length
#define DAC_CLK_MODE  1       // SPI mode
#define DAC_CLK_DIV   1       // Clock divider (48MHz / 2^n)
#define DAC_DPE       1       // d0 = receive, d1 = transmit

#define AD5668_COMMAND_OFFSET 24
#define AD5668_ADDRESS_OFFSET 20
#define AD5668_DATA_OFFSET    4
#define AD5668_REF_OFFSET     0

#ifdef DBOX_CAPE
#define ADC_GPIO      GPIO1
#define ADC_CS_PIN    (1<<16) // GPIO1:16 = P9 pin 15
#else
#define ADC_GPIO      GPIO1
#define ADC_CS_PIN    (1<<17) // GPIO1:17 = P9 pin 23
#endif
#define ADC_TRM       0       // SPI transmit and receive
#define ADC_WL        16      // Word length
#define ADC_CLK_MODE  0       // SPI mode
#define ADC_CLK_DIV   1       // Clock divider (48MHz / 2^n)
#define ADC_DPE       1       // d0 = receive, d1 = transmit

#define AD7699_CFG_MASK       0xF120 // Mask for config update, unipolar, full BW
#define AD7699_CHANNEL_OFFSET 9      // 7 bits offset of a 14-bit left-justified word
#define AD7699_SEQ_OFFSET     3      // sequencer (0 = disable, 3 = scan all)

#define SHARED_COMM_MEM_BASE  		0x00010000  // Location where comm flags are written
#define COMM_SHOULD_STOP      		0       	// Set to be nonzero when loop should stop
#define COMM_CURRENT_BUFFER   		4           // Which buffer we are on
#define COMM_BUFFER_MCASP_FRAMES    8           // How many frames per buffer for audio
#define COMM_SHOULD_SYNC      		12          // Whether to synchronise to an external clock
#define COMM_SYNC_ADDRESS     		16          // Which memory address to find the GPIO on
#define COMM_SYNC_PIN_MASK    		20          // Which pin to read for the sync
#define COMM_LED_ADDRESS      		24          // Which memory address to find the status LED on
#define COMM_LED_PIN_MASK     		28          // Which pin to write to change LED
#define COMM_FRAME_COUNT      		32      	// How many frames have elapse since beginning
#define COMM_USE_SPI          		36          // Whether or not to use SPI ADC and DAC
#define COMM_NUM_CHANNELS     		40      	// Low 2 bits indicate 8 [0x3], 4 [0x1] or 2 [0x0] channels
#define COMM_USE_DIGITAL      		44      	// Whether or not to use DIGITAL
#define COMM_PRU_NUMBER       		48          // Which PRU this code is running on
#define COMM_MUX_CONFIG       		52          // Whether to use the mux capelet, and how many channels
#define COMM_MUX_END_CHANNEL  		56          // Which mux channel the last buffer ended on
#define COMM_BUFFER_SPI_FRAMES 		60          // How many frames per buffer for analog i/o
#define COMM_ERROR_OCCURED      	64          // Signals the ARM CPU that an error happened

#define ARM_ERROR_TIMEOUT 1
#define ARM_ERROR_XUNDRUN 2
#define ARM_ERROR_XSYNCERR 3
#define ARM_ERROR_XCKFAIL 4
#define ARM_ERROR_XDMAERR 5

// General constants for local PRU peripherals (used for interrupt configuration)
#define PRU_ICSS_INTC_LOCAL     0x00020000
#define PRU_ICSS_CFG_LOCAL      0x00026000

// General constant for PRU system events
#define PRU_SYS_EV_MCSPI_INTR       44 // SINTERRUPTN
#define PRU_SYS_EV_MCASP_RX_INTR    54 // mcasp_r_intr_pend
#define PRU_SYS_EV_MCASP_TX_INTR    55 // mcasp_x_intr_pend

// PRU INTC system events (address relative to INTC_REG_SECR1)
#define PRU_SECR1_SYS_EV_MCSPI_INTR       12 // system event 44 (SINTERRUPTN)
#define PRU_SECR1_SYS_EV_MCASP_RX_INTR    22 // system event 54 (mcasp_r_intr_pend)
#define PRU_SECR1_SYS_EV_MCASP_TX_INTR    23 // system event 55 (mcasp_x_intr_pend)

// PRU interrupt controller registers
#define INTC_REG_GER    0x10    // Global host interrupt enable register
#define INTC_REG_SISR   0x20    // System event status indexed set register (allows setting the status of an event) - write only
#define INTC_REG_SICR   0x24    // System event status indexed clear register (allows clearing the status of an event) - write only
#define INTC_REG_EISR   0x28    // System event enable indexed set register (allows enabling an event) - write only
#define INTC_REG_EICR   0x2C    // System event enable indexed clear register (allows disabling an event) - write only
#define INTC_REG_HIEISR 0x34    // Host interrupt enable indexed set register (allows enabling a host interrupt output)
#define INTC_REG_HIDISR 0x38    // Host interrupt enable indexed clear register (allows disabling a host interrupt output)
#define INTC_REG_SRSR0  0x200   // System event status raw/set register0 (show the pending enabled status of the system events 0 to 31)
#define INTC_REG_SRSR1  0x204   // System event status raw/set register0 (show the pending enabled status of the system events 32 to 63)
#define INTC_REG_SECR0  0x280   // System event status enabled/clear register0 (show the pending enabled status of the system events 0 to 31)
#define INTC_REG_SECR1  0x284   // System event status enabled/clear register1 (show the pending enabled status of the system events 32 to 63)
#define INTC_REG_ESR0   0x300   // System event enable set register0 (enables system events 0 to 31 to trigger outputs)
#define INTC_REG_ESR1   0x304   // System event enable set register1 (enables system events 32 to 64 to trigger outputs)
#define INTC_REG_ECR0   0x380   // System event enable clear register0 (disables system events 0 to 31 to map to channels)
#define INTC_REG_ECR1   0x384   // System event enable clear register1 (disables system events 32 to 63 to map to channels)
#define INTC_REG_CMR0   0x400   // Channel map register for system events 0 to 3
#define INTC_REG_CMR1   0x404   // Channel map register for system events 4 to 7
#define INTC_REG_CMR2   0x408   // Channel map register for system events 8 to 11
#define INTC_REG_CMR3   0x40C   // Channel map register for system events 12 to 15
#define INTC_REG_CMR4   0x410   // Channel map register for system events 16 to 19
#define INTC_REG_CMR5   0x414   // Channel map register for system events 20 to 23
#define INTC_REG_CMR6   0x418   // Channel map register for system events 24 to 27
#define INTC_REG_CMR7   0x41C   // Channel map register for system events 28 to 31
#define INTC_REG_CMR8   0x420   // Channel map register for system events 32 to 35
#define INTC_REG_CMR9   0x424   // Channel map register for system events 36 to 39
#define INTC_REG_CMR10  0x428   // Channel map register for system events 40 to 43
#define INTC_REG_CMR11  0x42C   // Channel map register for system events 44 to 47
#define INTC_REG_CMR12  0x430   // Channel map register for system events 48 to 51
#define INTC_REG_CMR13  0x434   // Channel map register for system events 52 to 55
#define INTC_REG_CMR14  0x438   // Channel map register for system events 56 to 59
#define INTC_REG_CMR15  0x43C   // Channel map register for system events 60 to 63
#define INTC_REG_HMR0   0x800   // Host interrupt map register for channels 0 - 3
#define INTC_REG_HMR1   0x804   // Host interrupt map register for channels 4 - 7
#define INTC_REG_HMR2   0x808   // Host interrupt map register for channels 8 - 9
#define INTC_REG_SIPR0  0xD00   // System event polarity register0 (define the polarity of the system events 0 to 31)
#define INTC_REG_SIPR1  0xD04   // System event polarity register0 (define the polarity of the system events 32 to 63)
#define INTC_REG_SITR0  0xD80   // System event type register0 (define the type of the system events 0 to 31)
#define INTC_REG_SITR1  0xD84   // System event type register0 (define the type of the system events 32 to 63)
#define INTC_REG_HIER   0x1500  // Host interrupt enable registers (enable / disable individual host interrupts)

// PRU INTC bits
#define PRU_INTR_BIT_CH0    30
#define PRU_INTR_BIT_CH1    31

// PRU CFG registers
#define CFG_REG_REV_ID      0x0
#define CFG_REG_SYSCFG      0x4
#define CFG_REG_REG_GPCFG0  0x8
#define CFG_REG_GPCFG1      0xC
#define CFG_REG_CGR         0x10
#define CFG_REG_ISRP        0x14
#define CFG_REG_ISP         0x18 
#define CFG_REG_IESP        0x1C
#define CFG_REG_IECP        0x20
#define CFG_REG_PMAO        0x28
#define CFG_REG_MII_RT      0x2C
#define CFG_REG_IEPCLK      0x30
#define CFG_REG_SPP         0x34
#define CFG_REG_PIN_MX      0x40

// General constants for McASP peripherals (used for audio codec)
#define MCASP0_BASE 0x48038000
#define MCASP1_BASE 0x4803C000

#define MCASP0_DATAPORT 0x46000000
#define MCASP1_DATAPORT 0x46400000

#define MCASP_PWRIDLESYSCONFIG      0x04
#define MCASP_PFUNC         0x10
#define MCASP_PDIR          0x14
#define MCASP_PDOUT         0x18
#define MCASP_PDSET         0x1C
#define MCASP_PDIN          0x1C
#define MCASP_PDCLR         0x20
#define MCASP_GBLCTL            0x44
#define MCASP_AMUTE         0x48
#define MCASP_DLBCTL            0x4C
#define MCASP_DITCTL            0x50
#define MCASP_RGBLCTL           0x60
#define MCASP_RMASK         0x64
#define MCASP_RFMT          0x68
#define MCASP_AFSRCTL           0x6C
#define MCASP_ACLKRCTL          0x70
#define MCASP_AHCLKRCTL         0x74
#define MCASP_RTDM          0x78
#define MCASP_RINTCTL           0x7C
#define MCASP_RSTAT         0x80
#define MCASP_RSLOT         0x84
#define MCASP_RCLKCHK           0x88
#define MCASP_REVTCTL           0x8C
#define MCASP_XGBLCTL           0xA0
#define MCASP_XMASK         0xA4
#define MCASP_XFMT          0xA8
#define MCASP_AFSXCTL           0xAC
#define MCASP_ACLKXCTL          0xB0
#define MCASP_AHCLKXCTL         0xB4
#define MCASP_XTDM          0xB8
#define MCASP_XINTCTL           0xBC
#define MCASP_XSTAT         0xC0
#define MCASP_XSLOT         0xC4
#define MCASP_XCLKCHK           0xC8
#define MCASP_XEVTCTL           0xCC
#define MCASP_SRCTL0            0x180
#define MCASP_SRCTL1            0x184
#define MCASP_SRCTL2            0x188
#define MCASP_SRCTL3            0x18C
#define MCASP_SRCTL4            0x190
#define MCASP_SRCTL5            0x194
#define MCASP_XBUF0         0x200
#define MCASP_XBUF1         0x204
#define MCASP_XBUF2         0x208
#define MCASP_XBUF3         0x20C
#define MCASP_XBUF4         0x210
#define MCASP_XBUF5         0x214
#define MCASP_RBUF0         0x280
#define MCASP_RBUF1         0x284
#define MCASP_RBUF2         0x288
#define MCASP_RBUF3         0x28C
#define MCASP_RBUF4         0x290
#define MCASP_RBUF5         0x294
#define MCASP_WFIFOCTL          0x1000
#define MCASP_WFIFOSTS          0x1004
#define MCASP_RFIFOCTL          0x1008
#define MCASP_RFIFOSTS          0x100C

#define MCASP_XSTAT_XUNDRN_BIT          0        // Bit to test if there was an underrun
#define MCASP_XSTAT_XSYNCERR_BIT        1        // Bit to test if there was an unexpected transmit frame sync
#define MCASP_XSTAT_XCKFAIL_BIT         2        // Bit to test if there was a transmit clock failure
#define MCASP_XSTAT_XDMAERR_BIT         7        // Bit to test if there was a transmit DMA error
#define MCASP_XSTAT_ERROR_BIT           8        // Bit to test if there was a transmit error
#define MCASP_XSTAT_XDATA_BIT           5        // Bit to test for transmit ready
#define MCASP_RSTAT_RDATA_BIT           5        // Bit to test for receive ready 
    
// Constants used for this particular audio setup
#define MCASP_BASE  MCASP0_BASE
#define MCASP_DATAPORT  MCASP0_DATAPORT
#ifdef DBOX_CAPE
#define MCASP_SRCTL_X   MCASP_SRCTL2    // Ser. 2 is transmitter
#define MCASP_SRCTL_R   MCASP_SRCTL0    // Ser. 0 is receiver
#define MCASP_XBUF  MCASP_XBUF2
#define MCASP_RBUF  MCASP_RBUF0
#else
#define MCASP_SRCTL_X   MCASP_SRCTL3    // Ser. 3 is transmitter
#define MCASP_SRCTL_R   MCASP_SRCTL2    // Ser. 2 is receiver
#define MCASP_XBUF  MCASP_XBUF3
#define MCASP_RBUF  MCASP_RBUF2
#endif
    
#define MCASP_PIN_AFSX      (1 << 28)
#define MCASP_PIN_AHCLKX    (1 << 27)
#define MCASP_PIN_ACLKX     (1 << 26)
#define MCASP_PIN_AMUTE     (1 << 25)   // Also, 0 to 3 are XFR0 to XFR3

#ifdef DBOX_CAPE
#define MCASP_OUTPUT_PINS       MCASP_PIN_AHCLKX | (1 << 2) // AHCLKX and AXR2 outputs
#else
#define MCASP_OUTPUT_PINS       (1 << 3)    // Which pins are outputs
#endif

#define MCASP_DATA_MASK     0xFFFF      // 16 bit data

#ifdef CTAG_FACE_8CH
#define MCASP_DATA_FORMAT 0x180F4       // MSB first, 1 bit delay, 32 bits, DAT bus, ROR 16bits
#define MCASP_ACLKRCTL_VALUE 0x80       // External clk, polarity (rising edge)
#define MCASP_ACLKXCTL_VALUE 0x80       // External clk, polarity (rising edge)
#define MCASP_AFSRCTL_VALUE 0x410       // 8 Slot I2S, external clk, polarity (rising edge), single word
#define MCASP_AFSXCTL_VALUE 0x410       // 8 Slot I2S, external clk, polarity (rising edge), single word
#define MCASP_RTDM_VALUE 0xFF           // Enable TDM slots 0 to 7
#define MCASP_XTDM_VALUE 0xFF           // Enable TDM slots 0 to 7
#endif

#ifdef CTAG_BEAST_16CH
#define MCASP_DATA_FORMAT 0x180F4       // MSB first, 1 bit delay, 32 bits, DAT bus, ROR 16bits
#define MCASP_ACLKRCTL_VALUE 0x80       // External clk, polarity (rising edge)
#define MCASP_ACLKXCTL_VALUE 0x80       // External clk, polarity (rising edge)
#define MCASP_AFSRCTL_VALUE 0x810       // 16 Slot I2S, external clk, polarity (rising edge), single word
#define MCASP_AFSXCTL_VALUE 0x810       // 16 Slot I2S, external clk, polarity (rising edge), single word
#define MCASP_RTDM_VALUE 0xFFFF         // Enable TDM slots 0 to 15
#define MCASP_XTDM_VALUE 0xFFFF         // Enable TDM slots 0 to 15
#endif

#ifdef BELA_TLV_CODEC
#define MCASP_DATA_FORMAT_TX 0x18074    // MSB first, 1 bit delay, 16 bits, DAT bus, ROR 16bits
#define MCASP_DATA_FORMAT_RX 0x28074    // MSB first, 2 bit delay, 16 bits, DAT bus, ROR 16bits
#define MCASP_ACLKRCTL_VALUE 0x00       // External clk, polarity (falling edge)         
#define MCASP_ACLKXCTL_VALUE 0x00       // External clk, polarity (falling edge) 
#define MCASP_AFSRCTL_VALUE 0x100       // 2 Slot I2S, external clk, polarity (rising edge), single bit
#define MCASP_AFSXCTL_VALUE 0x101       // 2 Slot I2S, external clk, polarity (falling edge), single bit
#define MCASP_RTDM_VALUE 0x3            // Enable TDM slots 0 and 1
#define MCASP_XTDM_VALUE 0x3            // Enable TDM slots 0 and 1
#endif

#define C_MCASP_MEM             C28         // Shared PRU mem

// Flags for the flags register
#define FLAG_BIT_BUFFER1    0
#define FLAG_BIT_USE_SPI    1
#define FLAG_BIT_USE_DIGITAL    2
#define FLAG_BIT_MCASP_TX_FIRST_FRAME    3 // Weather we are in first frame of second (0 = first frame)
#define FLAG_BIT_MCASP_RX_FIRST_FRAME    4
#define FLAG_BIT_MCASP_TX_PROCESSED		5
#define FLAG_BIT_MCASP_RX_PROCESSED		6
#define FLAG_BIT_MCSPI_FIRST_FOUR_CH	7

#define FLAG_BIT_MUX_CONFIG0     8      // Mux capelet configuration:
#define FLAG_BIT_MUX_CONFIG1     9      // 00 = off, 01 = 2 ch., 10 = 4 ch., 11 = 8 ch.
#define FLAG_MASK_MUX_CONFIG     0x0300
        
// Registers used throughout

// r1, r2, r3 are used for temporary storage
#define MEM_DIGITAL_BASE 0x11000 //Base address for DIGITAL : Shared RAM + 0x400
#define MEM_DIGITAL_BUFFER1_OFFSET 0x400 //Start pointer to DIGITAL_BUFFER1, which is 256 words after.
// 256 is the maximum number of frames allowed

#define reg_digital_current r6  	// Pointer to current storage location of DIGITAL
#define reg_num_channels    r9      // Number of SPI ADC/DAC channels to use
#define reg_frame_current   r10     // Current frame count in SPI ADC/DAC transfer
#define reg_frame_mcasp_total     r11     // Total frame count for SPI ADC/DAC
#define reg_dac_data        r12     // Current dword for SPI DAC
#define reg_adc_data        r13     // Current dword for SPI ADC
#define reg_frame_spi_total r15     // Current dword for McASP ADC
#define reg_dac_buf0        r16     // Start pointer to SPI DAC buffer 0
#define reg_dac_buf1        r17     // Start pointer to SPI DAC buffer 1
#define reg_dac_current     r18     // Pointer to current storage location of SPI DAC
#define reg_adc_current     r19     // Pointer to current storage location of SPI ADC
#define reg_mcasp_buf0      r20     // Start pointer to McASP DAC buffer 0
#define reg_mcasp_buf1      r21     // Start pointer to McASP DAC buffer 1
#define reg_mcasp_dac_current   r22     // Pointer to current storage location of McASP DAC
#define reg_mcasp_adc_current   r23     // Pointer to current storage location of McASP ADC
#define reg_flags       r24     // Buffer ID (0 and 1) and other flags
#define reg_comm_addr       r25     // Memory address for communicating with ARM
#define reg_spi_addr        r26     // Base address for SPI
// r27, r28 used in macros
#define reg_mcasp_addr      r29     // Base address for McASP
#define reg_pru1_mux_pins   r30     // Register mapped directly to P8 pins (PRU1 only)

#define REG_MCASP_BUF0_INIT 0

//0  P8_07 36 0x890/090 66 gpio2[2]
//1  P8_08 37 0x894/094 67 gpio2[3]
//2  P8_09 39 0x89c/09c 69 gpio2[5]
//3  P8_10 38 0x898/098 68 gpio2[4]
//4  P8_11 13 0x834/034 45 gpio1[13]
//5  P8_12 12 0x830/030 44 gpio1[12]
//6  P9_12 30 0x878/078 60 gpio1[28]
//7  P9_14 18 0x848/048 50 gpio1[18]
//8  P8_15 15 0x83c/03c 47 gpio1[15]
//9  P8_16 14 0x838/038 46 gpio1[14]
//10 P9_16 19 0x84c/04c 51 gpio1[19]
//11 P8_18 35 0x88c/08c 65 gpio2[1]
//12 P8_27 56 0x8e0/0e0 86 gpio2[22]
//13 P8_28 58 0x8e8/0e8 88 gpio2[24]
//14 P8_29 57 0x8e4/0e4 87 gpio2[23]
//15 P8_30 59 0x8ec/0ec 89 gpio2[25]

//generic GPIOs constants
//#define GPIO1 0x4804c000
#define GPIO2 0x481ac000
//#define GPIO_CLEARDATAOUT 0x190 //SETDATAOUT is CLEARDATAOUT+4
#define GPIO_OE 0x134 
#define GPIO_DATAIN 0x138

.macro SEND_ERROR_TO_ARM
.mparam error
MOV r27, error
SBBO r27, reg_comm_addr, COMM_ERROR_OCCURED, 4
.endm

.macro READ_GPIO_BITS
.mparam gpio_data, gpio_num_bit, digital_bit, digital
    QBBC DONE, digital, digital_bit //if the pin is set as an output, nothing to do here
    QBBC CLEAR, gpio_data, gpio_num_bit 
    SET digital, digital_bit+16
    QBA DONE
    CLEAR:
        CLR digital, digital_bit+16
        QBA DONE
    DONE:
.endm

.macro SET_GPIO_BITS
.mparam gpio_oe, gpio_setdataout, gpio_cleardataout, gpio_num_bit, digital_bit, digital //sets the bits in GPIO_OE, GPIO_SETDATAOUT and GPIO_CLEARDATAOUT
//Remember that the GPIO_OE Output data enable register behaves as follows for each bit:
//0 = The corresponding GPIO pin is configured as an output.
//1 = The corresponding GPIO pin is configured as an input.
    QBBS SETINPUT, digital, digital_bit 
    CLR gpio_oe, gpio_num_bit //if it is an output, configure pin as output
    QBBC CLEARDATAOUT, digital, digital_bit+16 // check the output value. If it is 0, branch
    SET gpio_setdataout, gpio_num_bit //if it is 1, set output to high
    QBA DONE
CLEARDATAOUT:
    SET gpio_cleardataout, gpio_num_bit // set output to low
    QBA DONE
SETINPUT: //if it is an input, set the relevant bit
    SET gpio_oe, gpio_num_bit
    QBA DONE
DONE:
.endm

QBA START // when first starting, go to START, skipping this section.

DIGITAL:
//IMPORTANT: do NOT use r28 in this macro, as it contains the return address for JAL
//r27 is now the input word passed in render(), one word per frame
//[31:16]: data(1=high, 0=low), [15:0]: direction (0=output, 1=input) )


//Preparing the gpio_oe, gpio_cleardataout and gpio_setdataout for each module
//r2 will hold GPIO1_OE
//load current status of GPIO_OE in r2
    MOV r2, GPIO1 | GPIO_OE 
    //it takes 190ns to go through the next instruction
    LBBO r2, r2, 0, 4
//GPIO1-start
//process oe and datain and prepare dataout for GPIO1
//r7 will contain GPIO1_CLEARDATAOUT
//r8 will contain GPIO1_SETDATAOUT
    MOV r8, 0 
    MOV r7, 0
//map GPIO_ANALOG to gpio1 pins,
//r2 is gpio1_oe, r8 is gpio1_setdataout, r7 is gpio1_cleardataout, r27 is the input word
//the following operations will read from r27 and update r2,r7,r8
    SET_GPIO_BITS r2, r8, r7, 13, 4, r27
    SET_GPIO_BITS r2, r8, r7, 12, 5, r27
    SET_GPIO_BITS r2, r8, r7, 28, 6, r27
    SET_GPIO_BITS r2, r8, r7, 18, 7, r27
    SET_GPIO_BITS r2, r8, r7, 15, 8, r27
    SET_GPIO_BITS r2, r8, r7, 14, 9, r27
    SET_GPIO_BITS r2, r8, r7, 19, 10, r27
//set the output enable register for gpio1.
    MOV r3, GPIO1 | GPIO_OE  //use r3 as a temp register
    SBBO r2, r3, 0, 4 //takes two cycles (10ns)
//GPIO1-end
// r2 is now unused

//GPIO2-start
//r3 will hold GPIO1_OE
//load current status of GPIO_OE in r3
    MOV r3, GPIO2 | GPIO_OE  
//it takes 200ns to go through the next instructions
    LBBO r3, r3, 0, 4
//process oe and datain and prepare dataout for GPIO2
//r4 will contain GPIO2_CLEARDATAOUT
//r5 will contain GPIO2_SETDATAOUT
    MOV r5, 0
    MOV r4, 0 
//map GPIO_ANALOG to gpio2 pins
//r3 is gpio2_oe, r5 is gpio2_setdataout, r4 is gpio2_cleardataout, r27 is the input word
//the following operations will read from r27 and update r3,r4,r5
    SET_GPIO_BITS r3, r5, r4, 2, 0, r27
    SET_GPIO_BITS r3, r5, r4, 3, 1, r27
    SET_GPIO_BITS r3, r5, r4, 5, 2, r27
    SET_GPIO_BITS r3, r5, r4, 4, 3, r27
    SET_GPIO_BITS r3, r5, r4, 1, 11, r27
    SET_GPIO_BITS r3, r5, r4, 22, 12, r27
    SET_GPIO_BITS r3, r5, r4, 24, 13, r27
    SET_GPIO_BITS r3, r5, r4, 23, 14, r27
    SET_GPIO_BITS r3, r5, r4, 25, 15, r27
//set the output enable register for gpio2.
    MOV r2, GPIO2 | GPIO_OE  //use r2 as a temp registerp
    SBBO r3, r2, 0, 4 //takes two cycles (10ns)
//GPIO2-end
//r3 is now unused

//load current inputs in r2, r3
//r2 will contain GPIO1_DATAIN
//r3 will contain GPIO2_DATAIN
//load the memory locations
    MOV r2, GPIO1 | GPIO_DATAIN  
    MOV r3, GPIO2 | GPIO_DATAIN  
    //takes 375 nns to go through the next two instructions
//read the datain
    LBBO r2, r2, 0, 4
    LBBO r3, r3, 0, 4
//now read from r2 and r3 only the channels that are set as input in the lower word of r27 
// and set their value in the high word of r27
//GPIO1
    READ_GPIO_BITS r2, 13, 4, r27
    READ_GPIO_BITS r2, 12, 5, r27
    READ_GPIO_BITS r2, 28, 6, r27
    READ_GPIO_BITS r2, 18, 7, r27
    READ_GPIO_BITS r2, 15, 8, r27
    READ_GPIO_BITS r2, 14, 9, r27
    READ_GPIO_BITS r2, 19, 10, r27
//GPIO2
    READ_GPIO_BITS r3, 2, 0, r27
    READ_GPIO_BITS r3, 3, 1, r27
    READ_GPIO_BITS r3, 5, 2, r27
    READ_GPIO_BITS r3, 4, 3, r27
    READ_GPIO_BITS r3, 1, 11, r27
    READ_GPIO_BITS r3, 22, 12, r27
    READ_GPIO_BITS r3, 24, 13, r27
    READ_GPIO_BITS r3, 23, 14, r27
    READ_GPIO_BITS r3, 25, 15, r27
//r2, r3 are now unused

//now all the setdataout and cleardataout are ready to be written to the GPIO register.
//CLEARDATAOUT and SETDATAOUT are consecutive positions in memory, so we just write 8 bytes to CLEARDATAOUT.
//We can do this because we chose cleardata and setdata registers for a given GPIO to be consecutive
//load the memory addresses to be written to
    MOV r2, GPIO1 | GPIO_CLEARDATAOUT //use r2 as a temp register
    MOV r3, GPIO2 | GPIO_CLEARDATAOUT //use r3 as a temp register
//write 8 bytes for each GPIO
//takes 30ns in total to go through the following two instructions
    SBBO r7, r2, 0, 8 //store r7 and r8 in GPIO1_CLEARDATAOUT and GPIO1_SETDATAOUT 
                      //takes 145ns to be effective when going low, 185ns when going high
    SBBO r4, r3, 0, 8 //store r4 and r5 in GPIO2_CLEARDATAOUT and GPIO2_SETDATAOUT 
                     //takes 95ns to be effective when going low, 130ns when going high
//reversing the order of the two lines above will swap the performances between the GPIO modules
//i.e.: the first line will always take 145ns/185ns and the second one will always take 95ns/130ns, 
//regardless of whether the order is gpio1-gpio2 or gpio2-gpio1
JMP r28.w0 // go back to ADC_WRITE_AND_PROCESS_GPIO

.macro HANG //useful for debugging
DALOOP:
    set r30.t14
    clr r30.t14
QBA DALOOP
.endm   

// Bring CS line low to write to DAC
.macro DAC_CS_ASSERT
     MOV r27, DAC_CS_PIN
     MOV r28, DAC_GPIO + GPIO_CLEARDATAOUT
     SBBO r27, r28, 0, 4
.endm

// Bring CS line high at end of DAC transaction
.macro DAC_CS_UNASSERT
     MOV r27, DAC_CS_PIN
     MOV r28, DAC_GPIO + GPIO_SETDATAOUT
     SBBO r27, r28, 0, 4
.endm

// Write to DAC TX register
.macro DAC_TX
.mparam data
      SBBO data, reg_spi_addr, SPI_CH0TX, 4
.endm

// Wait for SPI to finish (uses RXS indicator)
.macro DAC_WAIT_FOR_FINISH
 LOOP:
     LBBO r27, reg_spi_addr, SPI_CH0STAT, 4
     QBBC LOOP, r27, 0
.endm

// Read the RX word to clear
.macro DAC_DISCARD_RX
     LBBO r27, reg_spi_addr, SPI_CH0RX, 4
.endm

// Complete DAC write with chip select
.macro DAC_WRITE
.mparam reg
     DAC_CS_ASSERT
     DAC_TX reg
     DAC_WAIT_FOR_FINISH
     DAC_CS_UNASSERT
     DAC_DISCARD_RX
.endm

// Transform channel order on DAC
// (in) 01234567 --> (out) 64201357
// This is to make the pin order on the Bela cape
// make sense
.macro DAC_CHANNEL_REORDER
.mparam out, in
     QBBS DAC_CHANNEL_REORDER_HIGH, in, 2
// Input channels 0,1,2,3 --> 6,4,2,0
// out = (3 - in) << 1
     XOR out, in, 0x03
     LSL out, out, 1
     QBA DAC_CHANNEL_REORDER_DONE
DAC_CHANNEL_REORDER_HIGH:   
// Input channels 4,5,6,7 --> 1,3,5,7
// out = ((in & 0x03) << 1) + 1
     AND out, in, 0x03
     LSL out, out, 1
     ADD out, out, 1
DAC_CHANNEL_REORDER_DONE:   
.endm
    
// Bring CS line low to write to ADC
.macro ADC_CS_ASSERT
     MOV r27, ADC_CS_PIN
     MOV r28, ADC_GPIO + GPIO_CLEARDATAOUT
     SBBO r27, r28, 0, 4
.endm

// Bring CS line high at end of ADC transaction
.macro ADC_CS_UNASSERT
     MOV r27, ADC_CS_PIN
     MOV r28, ADC_GPIO + GPIO_SETDATAOUT
     SBBO r27, r28, 0, 4
.endm

// Write to ADC TX register
.macro ADC_TX
.mparam data
     SBBO data, reg_spi_addr, SPI_CH1TX, 4
.endm

// Wait for SPI to finish (uses RXS indicator)
.macro ADC_WAIT_FOR_FINISH
 LOOP:
     LBBO r27, reg_spi_addr, SPI_CH1STAT, 4
     QBBC LOOP, r27, 0
.endm

// Read the RX word to clear; store output
.macro ADC_RX
.mparam data
     LBBO data, reg_spi_addr, SPI_CH1RX, 4
.endm

// Complete ADC write+read with chip select
.macro ADC_WRITE
.mparam in, out
     ADC_CS_ASSERT
     ADC_TX in
     ADC_WAIT_FOR_FINISH
     ADC_RX out
     ADC_CS_UNASSERT
.endm

// Complete ADC write+read with chip select and also performs IO for digital
.macro ADC_WRITE_GPIO
.mparam in, out, do_gpio
     ADC_CS_ASSERT
     ADC_TX in
     QBBC GPIO_DONE, reg_flags, FLAG_BIT_USE_DIGITAL //skip if DIGITAL is disabled
     QBLT CASE_4_OR_8_CHANNELS, reg_num_channels, 2
CASE_2_CHANNELS:
     AND r27, reg_frame_current, 0x1
     QBNE GPIO_DONE, r27, 0
     JMP DO_GPIO
CASE_4_OR_8_CHANNELS:
     AND r27, do_gpio, 0x3 // only do a DIGITAL every 2 SPI I/O
     QBNE GPIO_DONE, r27, 0 
DO_GPIO:
//from here to GPIO_DONE takes 1.8us, while usually ADC_WAIT_FOR_FINISH only waits for 1.14us.
//TODO: it would be better to split the DIGITAL stuff in two parts:
//- one taking place during DAC_WRITE which sets the GPIO_OE
//- and the other during ADC_WRITE which actually reads DATAIN and writes CLEAR/SET DATAOUT
                            //r27 is actually r27, so do not use r27 from here to ...
     LBBO r27, reg_digital_current, 0, 4 
     JAL r28.w0, DIGITAL // note that this is not called as a macro, but with JAL. r28 will contain the return address
     SBBO r27, reg_digital_current, 0,   4 
                            //..here you can start using r27 again
     ADD reg_digital_current, reg_digital_current, 4 //increment pointer
GPIO_DONE:
     ADC_WAIT_FOR_FINISH
     ADC_RX out
     ADC_CS_UNASSERT
.endm

// Write PRU interrupt controller register beyond 0xFF boundary.
// Temporarily use r0 to store address of PRU interrupt controller.
.macro PRU_ICSS_INTC_REG_WRITE_EXT
.mparam reg, value
  MOV r0, PRU_ICSS_INTC_LOCAL
  MOV r27, value
  MOV r28, reg
  ADD r28, r0, r28
  SBBO r27, r28, 0, 4
.endm

// Read PRU interrupt controller register beyond 0xFF boundary.
// Temporarily use r0 to store address of PRU interrupt controller.
.macro PRU_ICSS_INTC_REG_READ_EXT
.mparam reg, value
  MOV r0, PRU_ICSS_INTC_LOCAL
  MOV r28, reg
  ADD r28, r0, r28
  LBBO value, r28, 0, 4
.endm

// Write PRU config register beyond 0xFF boundary.
// Temporarily use r0 to store address of PRU config module.
.macro PRU_ICSS_CFG_REG_WRITE_EXT
.mparam reg, value
  MOV r0, PRU_ICSS_CFG_LOCAL
  MOV r27, value
  MOV r28, reg
  ADD r28, r0, r28
  SBBO r27, r28, 0, 4
.endm

// Read PRU config register beyond 0xFF boundary.
// Temporarily use r0 to store address of PRU config module.
.macro PRU_ICSS_CFG_REG_READ_EXT
.mparam reg, value
  MOV r0, PRU_ICSS_CFG_LOCAL
  MOV r28, reg
  ADD r28, r0, r28
  LBBO value, r28, 0, 4
.endm

// Write a McASP register
.macro MCASP_REG_WRITE
.mparam reg, value
     MOV r27, value
     SBBO r27, reg_mcasp_addr, reg, 4
.endm

// Write a McASP register beyond the 0xFF boundary
.macro MCASP_REG_WRITE_EXT
.mparam reg, value
     MOV r27, value
     MOV r28, reg
     ADD r28, reg_mcasp_addr, r28
     SBBO r27, r28, 0, 4
.endm

// Write to data port beyond 0xFF boundary
.macro MCASP_WRITE_TO_DATAPORT
.mparam start_reg, num_bytes
    MOV r28, MCASP_DATAPORT
    SBBO start_reg, r28, 0, num_bytes
.endm

// Read a McASP register
.macro MCASP_REG_READ
.mparam reg, value
     LBBO value, reg_mcasp_addr, reg, 4
.endm
    
// Read a McASP register beyond the 0xFF boundary
.macro MCASP_REG_READ_EXT
.mparam reg, value
     MOV r28, reg
     ADD r28, reg_mcasp_addr, r28
     LBBO value, r28, 0, 4
.endm

// Read from data port beyond 0xFF boundary
.macro MCASP_READ_FROM_DATAPORT
.mparam start_reg, num_bytes
    MOV r28, MCASP_DATAPORT
    LBBO start_reg, r28, 0, num_bytes
.endm
    
// Set a bit and wait for it to come up
.macro MCASP_REG_SET_BIT_AND_POLL
.mparam reg, mask
     MOV r27, mask
     LBBO r28, reg_mcasp_addr, reg, 4
     OR r28, r28, r27
     SBBO r28, reg_mcasp_addr, reg, 4
POLL:
     LBBO r28, reg_mcasp_addr, reg, 4
     AND r28, r28, r27
     QBEQ POLL, r28, 0
.endm

// Multiplexer Capelet: Increment channel on muxes 0-3
.macro MUX_INCREMENT_0_TO_3
     MOV r28, FLAG_MASK_MUX_CONFIG
     AND r28, reg_flags, r28             // Check flags
     QBEQ DONE, r28, 0                   // Skip if disabled
     LSR r28, r28, FLAG_BIT_MUX_CONFIG0
     AND r27, reg_pru1_mux_pins, 0x07    // Current mux channel in r30 bits 2-0
     ADD r27, r27, 1            // Increment channel
     AND r27, r27, 0x07         // Mask to 8 channels
     QBEQ UPDATE, r28, 0x03
     AND r27, r27, 0x03         // Mask to 4 channels
     QBEQ UPDATE, r28, 0x02
     AND r27, r27, 0x01         // Mask to 2 channels
UPDATE:
     MOV r28, 0xFFFFFFF8
     AND r28, reg_pru1_mux_pins, r28  // Mask out low 3 bits of r30
     OR  r28, r28, r27                // Combine with new value
     MOV reg_pru1_mux_pins, r28       // Move back to r30 to propagate to pins
DONE:
.endm

// Multiplexer Capelet: Increment channel on muxes 4-7
.macro MUX_INCREMENT_4_TO_7
     MOV r28, FLAG_MASK_MUX_CONFIG
     AND r28, reg_flags, r28             // Check flags
     QBEQ DONE, r28, 0                   // Skip if disabled
     LSR r28, r28, FLAG_BIT_MUX_CONFIG0
     AND r27, reg_pru1_mux_pins, 0x38    // Current mux channel in r30 bits 5-3
     ADD r27, r27, 8            // Increment channel (+1 LSB starting at bit 3)
     AND r27, r27, 0x38         // Mask to 8 channels
     QBEQ UPDATE, r28, 0x03
     AND r27, r27, 0x18         // Mask to 4 channels
     QBEQ UPDATE, r28, 0x02
     AND r27, r27, 0x08         // Mask to 2 channels
UPDATE:
     MOV r28, 0xFFFFFFC7
     AND r28, reg_pru1_mux_pins, r28  // Mask out bits 5-3 of r30
     OR  r28, r28, r27                // Combine with new value
     MOV reg_pru1_mux_pins, r28       // Move back to r30 to propagate to pins
DONE:
.endm

    
START:
     // Initialize scratchpad 2 for test data
     MOV r0, 0
     MOV r1, 0
     MOV r2, 0
     MOV r3, 0
     MOV r4, 0
     XOUT SCRATCHPAD_ID_BANK2, r0, 20

     // Configure PRU to receive external events
     PRU_ICSS_CFG_REG_WRITE_EXT CFG_REG_MII_RT, 0x0

     // Set polarity of system events
     PRU_ICSS_INTC_REG_WRITE_EXT INTC_REG_SIPR0, 0xFFFFFFFF
     PRU_ICSS_INTC_REG_WRITE_EXT INTC_REG_SIPR1, 0xFFFFFFFF

     // Set type of system events
     PRU_ICSS_INTC_REG_WRITE_EXT INTC_REG_SITR0, 0x00000000
     PRU_ICSS_INTC_REG_WRITE_EXT INTC_REG_SITR1, 0x00000000

     // Map McASP0 (Tx / Rx) and McSPI0 interrupts to channel 0
     PRU_ICSS_INTC_REG_WRITE_EXT INTC_REG_CMR11, 0x00000000
     PRU_ICSS_INTC_REG_WRITE_EXT INTC_REG_CMR13, 0x00000000

     // Map interrupt channel N to host interrupt N
     PRU_ICSS_INTC_REG_WRITE_EXT INTC_REG_HMR0, 0x3020100
     PRU_ICSS_INTC_REG_WRITE_EXT INTC_REG_HMR1, 0x7060504
     PRU_ICSS_INTC_REG_WRITE_EXT INTC_REG_HMR2, 0x908

     // Clear all system events (maybe safer to only clear system event 54 and 55)
     PRU_ICSS_INTC_REG_WRITE_EXT INTC_REG_SECR0, 0xFFFFFFFF
     PRU_ICSS_INTC_REG_WRITE_EXT INTC_REG_SECR1, 0xFFFFFFFF

     // Enable system events 44 (SINTERRUPTN), 54 (mcasp_r_intr_pend) and 55 (mcasp_x_intr_pend)
     //PRU_ICSS_INTC_REG_WRITE_EXT INTC_REG_EISR, (0x00000000 | PRU_SYS_EV_MCSPI_INTR)
     PRU_ICSS_INTC_REG_WRITE_EXT INTC_REG_EISR, (0x00000000 | PRU_SYS_EV_MCASP_RX_INTR)
     PRU_ICSS_INTC_REG_WRITE_EXT INTC_REG_EISR, (0x00000000 | PRU_SYS_EV_MCASP_TX_INTR)

     // Enable all host interrupts (0/1: PRU, 2-9: ARM)
     PRU_ICSS_INTC_REG_WRITE_EXT INTC_REG_HIER, 0x3FF

     // Globally enable all interrupts
     PRU_ICSS_INTC_REG_WRITE_EXT INTC_REG_GER, 0x1
PRU_INTC_INIT_DONE:

     // Load useful registers for addressing SPI
     MOV reg_comm_addr, SHARED_COMM_MEM_BASE
     MOV reg_spi_addr, SPI_BASE
     MOV reg_mcasp_addr, MCASP_BASE

     // Find out which PRU we are running on
     // This affects the following offsets
     MOV  r0, 0x24000      // PRU1 control register offset
     LBBO r2, reg_comm_addr, COMM_PRU_NUMBER, 4
     QBEQ PRU_NUMBER_CHECK_DONE, r2, 1
     MOV  r0, 0x22000      // PRU0 control register offset
PRU_NUMBER_CHECK_DONE:  
    
     // Set up c24 and c25 offsets with CTBIR register
     // Thus C24 points to start of PRU0 RAM
     OR  r3, r0, 0x20      // CTBIR0
     MOV r2, 0
     SBBO r2, r3, 0, 4

     // Set up c28 pointer offset for shared PRU RAM
     OR r3, r0, 0x28       // CTPPR0
     MOV r2, 0x00000120    // To get address 0x00012000
     SBBO r2, r3, 0, 4
    
     // Set ARM such that PRU can write to registers
     LBCO r0, C4, 4, 4
     CLR r0, r0, 4
     SBCO r0, C4, 4, 4

     // Clear McSPI irq status bits
     MOV r2, 0x7F
     SBBO r2, reg_spi_addr, SPI_IRQSTATUS, 4

     // Clear flags
     MOV reg_flags, 0
     // Default number of channels in case SPI disabled
     LDI reg_num_channels, 8

     // Find out whether we should use DIGITAL
     LBBO r2, reg_comm_addr, COMM_USE_DIGITAL, 4
     QBEQ DIGITAL_INIT_DONE, r2, 0 // if we use digital
     SET reg_flags, reg_flags, FLAG_BIT_USE_DIGITAL 
/* This block of code is not really needed, as the memory is initialized by ARM before the PRU is started.
Will leave it here for future reference
DIGITAL_INIT: //set the digital buffer to 0x0000ffff (all inputs), to prevent unwanted high outputs
              //the loop is unrolled by a factor of four just to take advantage of the speed of SBBO on larger byte bursts, but there is no real need for it
     MOV r2, 0x0000ffff //value to store. 0x0000ffff means all inputs
     MOV r3, MEM_DIGITAL_BASE //start of the digital buffer
     MOV r4, MEM_DIGITAL_BASE+2*MEM_DIGITAL_BUFFER1_OFFSET //end of the digital buffer
DIGITAL_INIT_BUFFER_LOOP:
     SBBO r2, r3, 0, 4 
     ADD r3, r3, 4 //increment pointer
     QBGT DIGITAL_INIT_BUFFER_LOOP, r3, r4 //loop until we reach the end of the buffer
*/
DIGITAL_INIT_DONE:
     // Check if we should use an external multiplexer capelet
     // The valid values are 0 (off), 1 (2 ch), 2 (4 ch), 3 (8 ch)
     // This can only happen on PRU1 because of how the pins are mapped
     LBBO r2, reg_comm_addr, COMM_PRU_NUMBER, 4
     QBNE MUX_INIT_DONE, r2, 1
     LBBO r2, reg_comm_addr, COMM_MUX_CONFIG, 4
     AND r2, r2, 0x03
     QBEQ MUX_INIT_DONE, r2, 0
     // If we get here, we are using the mux. Prepare flags and initial state.
     LSL r2, r2, FLAG_BIT_MUX_CONFIG0
     OR  reg_flags, reg_flags, r2
     // Clear lower 6 bits of r30 which controls the mux pins
     MOV r2, 0xFFFFFFC0
     AND reg_pru1_mux_pins, reg_pru1_mux_pins, r2
MUX_INIT_DONE:
    
     // Find out whether we should use SPI ADC and DAC
     LBBO r2, reg_comm_addr, COMM_USE_SPI, 4
     QBEQ SPI_FLAG_CHECK_DONE, r2, 0
     SET reg_flags, reg_flags, FLAG_BIT_USE_SPI
SPI_FLAG_CHECK_DONE:
     // If we don't use SPI, then skip all this init
     QBBC SPI_INIT_DONE, reg_flags, FLAG_BIT_USE_SPI

     // Load the number of channels: valid values are 8, 4 or 2
     LBBO reg_num_channels, reg_comm_addr, COMM_NUM_CHANNELS, 4
     QBGT SPI_NUM_CHANNELS_LT8, reg_num_channels, 8 // 8 > num_channels ?
     LDI reg_num_channels, 8        // If N >= 8, N = 8
     QBA SPI_NUM_CHANNELS_DONE
SPI_NUM_CHANNELS_LT8:   
     QBGT SPI_NUM_CHANNELS_LT4, reg_num_channels, 4 // 4 > num_channels ?
     LDI reg_num_channels, 4        // If N >= 4, N = 4
     QBA SPI_NUM_CHANNELS_DONE
SPI_NUM_CHANNELS_LT4:
     LDI reg_num_channels, 2        // else N = 2
SPI_NUM_CHANNELS_DONE:  
    
     // Init SPI clock
     MOV r2, 0x02
     MOV r3, CLOCK_BASE + CLOCK_SPI0
     SBBO r2, r3, 0, 4

     // Reset SPI and wait for finish
     MOV r2, 0x02
     SBBO r2, reg_spi_addr, SPI_SYSCONFIG, 4

SPI_WAIT_RESET:
     LBBO r2, reg_spi_addr, SPI_SYSSTATUS, 4
     QBBC SPI_WAIT_RESET, r2, 0
    
     // Turn off SPI channels
     MOV r2, 0
     SBBO r2, reg_spi_addr, SPI_CH0CTRL, 4
     SBBO r2, reg_spi_addr, SPI_CH1CTRL, 4
  
     // Set to master; chip select lines enabled (CS0 used for DAC); 
     // Multiple word access via OCP bus (TODO: evaluate performance)
     MOV r2, 0x80
     SBBO r2, reg_spi_addr, SPI_MODULCTRL, 4
  
     // Configure CH0 for DAC
     MOV r2, (3 << 27) | (DAC_DPE << 16) | (DAC_TRM << 12) | ((DAC_WL - 1) << 7) | (DAC_CLK_DIV << 2) | DAC_CLK_MODE | (1 << 6)
     SBBO r2, reg_spi_addr, SPI_CH0CONF, 4

     // Configure CH1 for ADC
     MOV r2, (3 << 27) | (ADC_DPE << 16) | (ADC_TRM << 12) | ((ADC_WL - 1) << 7) | (ADC_CLK_DIV << 2) | ADC_CLK_MODE
     SBBO r2, reg_spi_addr, SPI_CH1CONF, 4

     // Enable interrupts TX0_EMPTY__ENABLE for DACs and RX1_FULL__ENABLE for ADCs
     MOV r2, 0x41
     SBBO r2, reg_spi_addr, SPI_IRQENABLE, 4

     // Set buffer level threshold for interrupts (14 words (7ch) for tx and rx)
     // TODO: Configure dynamically for variable number of channels
     MOV r2, 0xE0E
     SBBO r2, reg_spi_addr, SPI_XFERLEVEL, 4
   
     // Turn on SPI channels
     MOV r2, 0x01
     SBBO r2, reg_spi_addr, SPI_CH0CTRL, 4
     SBBO r2, reg_spi_addr, SPI_CH1CTRL, 4   

     // DAC power-on reset sequence
     MOV r2, (0x07 << AD5668_COMMAND_OFFSET)
     DAC_WRITE r2

     // Initialise ADC
     MOV r2, AD7699_CFG_MASK | (0 << AD7699_CHANNEL_OFFSET) | (0 << AD7699_SEQ_OFFSET)
     ADC_WRITE r2, r2

     // Enable DAC internal reference
     MOV r2, (0x08 << AD5668_COMMAND_OFFSET) | (0x01 << AD5668_REF_OFFSET)
     DAC_WRITE r2
    
     // Read ADC ch0 and ch1: result is always 2 samples behind so start here
     MOV r2, AD7699_CFG_MASK | (0x00 << AD7699_CHANNEL_OFFSET)
     ADC_WRITE r2, r2

     MOV r2, AD7699_CFG_MASK | (0x01 << AD7699_CHANNEL_OFFSET)
     ADC_WRITE r2, r2

SPI_INIT_DONE:	
	
    // enable MCASP interface clock in PRCM
    MOV r2, 0x30002
    MOV r3, CLOCK_BASE + CLOCK_MCASP0
    SBBO r2, r3, 0, 4

    // Prepare McASP0 for audio
    MCASP_REG_WRITE MCASP_GBLCTL, 0         // Disable McASP
    MCASP_REG_WRITE_EXT MCASP_WFIFOCTL, 0x1 // Configure FIFOs
    MCASP_REG_WRITE_EXT MCASP_RFIFOCTL, 0x1
    MCASP_REG_WRITE_EXT MCASP_WFIFOCTL, 0x10001 // Enable FIFOs
    MCASP_REG_WRITE_EXT MCASP_RFIFOCTL, 0x10001
    MCASP_REG_WRITE_EXT MCASP_SRCTL0, 0     // All serialisers off
    MCASP_REG_WRITE_EXT MCASP_SRCTL1, 0
    MCASP_REG_WRITE_EXT MCASP_SRCTL2, 0
    MCASP_REG_WRITE_EXT MCASP_SRCTL3, 0
    MCASP_REG_WRITE_EXT MCASP_SRCTL4, 0
    MCASP_REG_WRITE_EXT MCASP_SRCTL5, 0

    MCASP_REG_WRITE MCASP_PWRIDLESYSCONFIG, 0x02    // Power on
    MCASP_REG_WRITE MCASP_PFUNC, 0x00       // All pins are McASP
    MCASP_REG_WRITE MCASP_PDIR, MCASP_OUTPUT_PINS   // Set pin direction
    MCASP_REG_WRITE MCASP_DLBCTL, 0x00
    MCASP_REG_WRITE MCASP_DITCTL, 0x00
    MCASP_REG_WRITE MCASP_RMASK, MCASP_DATA_MASK    // 16 bit data receive
#ifdef CTAG_FACE_8CH
    MCASP_REG_WRITE MCASP_RFMT, MCASP_DATA_FORMAT   // Set data format
#endif
#ifdef CTAG_BEAST_16CH
	MCASP_REG_WRITE MCASP_RFMT, MCASP_DATA_FORMAT   // Set data format
#endif
#ifdef BELA_TLV_CODEC
    MCASP_REG_WRITE MCASP_RFMT, MCASP_DATA_FORMAT_RX   // Set data format
#endif
    MCASP_REG_WRITE MCASP_AFSRCTL, MCASP_AFSRCTL_VALUE  // Set receive frameclock
    MCASP_REG_WRITE MCASP_ACLKRCTL, MCASP_ACLKRCTL_VALUE // Set receive bitclock        
    MCASP_REG_WRITE MCASP_AHCLKRCTL, 0x8001     // Internal clock, not inv, /2; irrelevant?
    MCASP_REG_WRITE MCASP_RTDM, MCASP_RTDM_VALUE
    MCASP_REG_WRITE MCASP_RINTCTL, 0x80     // Enable receive start of frame interrupt
    MCASP_REG_WRITE MCASP_XMASK, MCASP_DATA_MASK    // 16 bit data transmit
#ifdef CTAG_FACE_8CH
    MCASP_REG_WRITE MCASP_XFMT, MCASP_DATA_FORMAT   // Set data format
#endif
#ifdef CTAG_BEAST_16CH
	MCASP_REG_WRITE MCASP_XFMT, MCASP_DATA_FORMAT   // Set data format
#endif
#ifdef BELA_TLV_CODEC
    MCASP_REG_WRITE MCASP_XFMT, MCASP_DATA_FORMAT_TX   // Set data format
#endif
    MCASP_REG_WRITE MCASP_AFSXCTL, MCASP_AFSXCTL_VALUE // Set transmit frameclock
    MCASP_REG_WRITE MCASP_ACLKXCTL, MCASP_ACLKXCTL_VALUE // Set transmit bitclock
    MCASP_REG_WRITE MCASP_AHCLKXCTL, 0x8001     // External clock from AHCLKX
    MCASP_REG_WRITE MCASP_XTDM, MCASP_XTDM_VALUE        
    MCASP_REG_WRITE MCASP_XINTCTL, 0x80     // Enable transmit start of frame interrupt
    MCASP_REG_WRITE_EXT MCASP_SRCTL_R, 0x02     // Set up receive serialiser
    MCASP_REG_WRITE_EXT MCASP_SRCTL_X, 0x01     // Set up transmit serialiser

    MCASP_REG_WRITE MCASP_XSTAT, 0xFF       // Clear transmit errors
    MCASP_REG_WRITE MCASP_RSTAT, 0xFF       // Clear receive errors

    MCASP_REG_SET_BIT_AND_POLL MCASP_RGBLCTL, (1 << 1)  // Set RHCLKRST
    MCASP_REG_SET_BIT_AND_POLL MCASP_XGBLCTL, (1 << 9)  // Set XHCLKRST

// The above write sequence will have temporarily changed the AHCLKX frequency
// The PLL needs time to settle or the sample rate will be unstable and possibly
// cause an underrun. Give it ~1ms before going on.
// 10ns per loop iteration = 10^-8s --> 10^5 iterations needed

MOV r2, 100000
MCASP_INIT_WAIT:    
     SUB r2, r2, 1
     QBNE MCASP_INIT_WAIT, r2, 0

MCASP_REG_SET_BIT_AND_POLL MCASP_RGBLCTL, (1 << 0)  // Set RCLKRST
MCASP_REG_SET_BIT_AND_POLL MCASP_XGBLCTL, (1 << 8)  // Set XCLKRST
MCASP_REG_SET_BIT_AND_POLL MCASP_RGBLCTL, (1 << 2)  // Set RSRCLR
MCASP_REG_SET_BIT_AND_POLL MCASP_XGBLCTL, (1 << 10) // Set XSRCLR
MCASP_REG_SET_BIT_AND_POLL MCASP_RGBLCTL, (1 << 3)  // Set RSMRST
MCASP_REG_SET_BIT_AND_POLL MCASP_XGBLCTL, (1 << 11) // Set XSMRST

// Seems to be not required (was used to avoid transmit clock failure)
//MCASP_REG_WRITE MCASP_XSTAT, 0xFF
//MCASP_REG_WRITE MCASP_RSTAT, 0xFF

// Write a full frame to transmit FIFOs to prevent underflow and keep slots synced
// Can be probably ignored if first underrun gets ignored for better performance => TODO: test
#ifdef CTAG_FACE_8CH
MCASP_WRITE_TO_DATAPORT 0x00, 4
MCASP_WRITE_TO_DATAPORT 0x00, 4
MCASP_WRITE_TO_DATAPORT 0x00, 4
MCASP_WRITE_TO_DATAPORT 0x00, 4
MCASP_WRITE_TO_DATAPORT 0x00, 4
MCASP_WRITE_TO_DATAPORT 0x00, 4
MCASP_WRITE_TO_DATAPORT 0x00, 4
MCASP_WRITE_TO_DATAPORT 0x00, 4
#endif
#ifdef CTAG_BEAST_16CH
MCASP_WRITE_TO_DATAPORT 0x00, 4
MCASP_WRITE_TO_DATAPORT 0x00, 4
MCASP_WRITE_TO_DATAPORT 0x00, 4
MCASP_WRITE_TO_DATAPORT 0x00, 4
MCASP_WRITE_TO_DATAPORT 0x00, 4
MCASP_WRITE_TO_DATAPORT 0x00, 4
MCASP_WRITE_TO_DATAPORT 0x00, 4
MCASP_WRITE_TO_DATAPORT 0x00, 4
MCASP_WRITE_TO_DATAPORT 0x00, 4
MCASP_WRITE_TO_DATAPORT 0x00, 4
MCASP_WRITE_TO_DATAPORT 0x00, 4
MCASP_WRITE_TO_DATAPORT 0x00, 4
MCASP_WRITE_TO_DATAPORT 0x00, 4
MCASP_WRITE_TO_DATAPORT 0x00, 4
MCASP_WRITE_TO_DATAPORT 0x00, 4
MCASP_WRITE_TO_DATAPORT 0x00, 4
#endif
#ifdef BELA_TLV_CODEC
MCASP_WRITE_TO_DATAPORT 0x00, 4
MCASP_WRITE_TO_DATAPORT 0x00, 4
#endif

MCASP_REG_SET_BIT_AND_POLL MCASP_RGBLCTL, (1 << 4)  // Set RFRST
MCASP_REG_SET_BIT_AND_POLL MCASP_XGBLCTL, (1 << 12) // Set XFRST

// Initialisation
    LBBO reg_frame_mcasp_total, reg_comm_addr, COMM_BUFFER_MCASP_FRAMES, 4  // Total frame count (0.5x-2x for McASP)
    LBBO reg_frame_spi_total, reg_comm_addr, COMM_BUFFER_SPI_FRAMES, 4 // Total frame count for SPI
    MOV reg_dac_buf0, 0                      // DAC buffer 0 start pointer
    LSL reg_dac_buf1, reg_frame_spi_total, 1     // DAC buffer 1 start pointer = N[ch]*2[bytes]*bufsize
    LMBD r2, reg_num_channels, 1         // Returns 1, 2 or 3 depending on the number of channels
    LSL reg_dac_buf1, reg_dac_buf1, r2   // Multiply by 2, 4 or 8 to get the N[ch] scaling above
    MOV reg_mcasp_buf0, REG_MCASP_BUF0_INIT            // McASP DAC buffer 0 start pointer
    LSL reg_mcasp_buf1, reg_frame_mcasp_total, r2  // McASP DAC buffer 1 start pointer = 2[ch]*2[bytes]*(N/4)[samples/spi]*bufsize
    CLR reg_flags, reg_flags, FLAG_BIT_BUFFER1  // Bit 0 holds which buffer we are on
    SET reg_flags, reg_flags, FLAG_BIT_MCASP_TX_FIRST_FRAME // 0 = first half of frame period
    SET reg_flags, reg_flags, FLAG_BIT_MCASP_RX_FIRST_FRAME
    CLR reg_flags, reg_flags, FLAG_BIT_MCASP_TX_PROCESSED // Jump not NEXT_FRAME label if both ADCs and DACs have been processed
    CLR reg_flags, reg_flags, FLAG_BIT_MCASP_RX_PROCESSED
    SET reg_flags, reg_flags, FLAG_BIT_MCSPI_FIRST_FOUR_CH
    MOV r2, 0
    SBBO r2, reg_comm_addr, COMM_FRAME_COUNT, 4  // Start with frame count of 0
/* This block of code is not really needed, as the memory is initialized by ARM before the PRU is started.
Will leave it here for future reference
//Initialise all SPI and audio buffers (DAC0, DAC1, ADC0, ADC1) to zero.
//This is useful for analog outs so they do not have spikes during the first buffer.
//This is not very useful for audio, as you still hear the initial "tumpf" when the converter starts 
//and each sample in the DAC buffer is reset to 0 after it is written to the DAC.

    QBBC SPI_INIT_BUFFER_DONE, reg_flags, FLAG_BIT_USE_SPI
//Initialize SPI buffers
//compute the memory offset of the end of the audio buffer and store it in r4
    SUB r4, reg_dac_buf1, reg_dac_buf0 // length of the buffer, assumes reg_dac_buf1>ref_dac_buf0
    LSL r4, r4, 2 //length of four buffers (DAC0, DAC1, ADC0, ADC1)
    ADD r4, reg_dac_buf0, r4 //total offset
    MOV r2, 0// value to store
    MOV r3, 0 // offset counter
SPI_INIT_BUFFER_LOOP:
    SBCO r2, C_ADC_DAC_MEM, r3, 4
    ADD r3, r3, 4
    QBGT SPI_INIT_BUFFER_LOOP, r3, r4
SPI_INIT_BUFFER_DONE:

//Initialize audio buffers
//compute the memory offset of the end of the audio buffer and store it in r4
    SUB r4, reg_mcasp_buf1, reg_mcasp_buf0 // length of the buffer, assumes reg_mcasp_buf1>ref_mcasp_buf0
    LSL r4, r4, 2 //length of four buffers (DAC0, DAC1, ADC0, ADC1)
    ADD r4, reg_mcasp_buf0, r4 //total offset
    MOV r2, 0 // value to store
    MOV r3, 0 // offset counter
    MCASP_INIT_BUFFER_LOOP:
    SBCO r2, C_MCASP_MEM, r3, 4
    ADD r3, r3, 4
    QBGT MCASP_INIT_BUFFER_LOOP, r3, r4
*/

/*
// Here we are out of sync by one TDM slot since the 0 word transmitted above will have occupied
// the first output slot. Send one more word before jumping into the loop.
#ifdef CTAG_FACE_8CH
// the 8 channel version is out of sync by 7 TDM slots.
// Using reg_dac_current as a temp register
MOV reg_dac_current, 7
#endif
MCASP_DAC_WAIT_BEFORE_LOOP: 
     LBBO r2, reg_mcasp_addr, MCASP_XSTAT, 4
     QBBC MCASP_DAC_WAIT_BEFORE_LOOP, r2, MCASP_XSTAT_XDATA_BIT

     MCASP_WRITE_TO_DATAPORT 0x00

// Likewise, read and discard the first sample we get back from the ADC. This keeps the DAC and ADC
// in sync in terms of which TDM slot we are reading (empirically found that we should throw this away
// rather than keep it and invert the phase)

MCASP_ADC_WAIT_BEFORE_LOOP:
     LBBO r2, reg_mcasp_addr, MCASP_RSTAT, 4
     QBBC MCASP_ADC_WAIT_BEFORE_LOOP, r2, MCASP_RSTAT_RDATA_BIT

     MCASP_READ_FROM_DATAPORT r2

#ifdef CTAG_FACE_8CH
     SUB reg_dac_current, reg_dac_current, 1
     QBNE MCASP_DAC_WAIT_BEFORE_LOOP, reg_dac_current, 0
#endif
*/


WRITE_ONE_BUFFER:

     // Write a single buffer of DAC samples and read a buffer of ADC samples
     // Load starting positions
     MOV reg_dac_current, reg_dac_buf0         // DAC: reg_dac_current is current pointer
     LMBD r2, reg_num_channels, 1       // 1, 2 or 3 for 2, 4 or 8 channels
     LSL reg_adc_current, reg_frame_spi_total, r2
     LSL reg_adc_current, reg_adc_current, 2   // N * 2 * 2 * bufsize
     ADD reg_adc_current, reg_adc_current, reg_dac_current // ADC: starts N * 2 * 2 * bufsize beyond DAC
     MOV reg_mcasp_dac_current, reg_mcasp_buf0 // McASP: set current DAC pointer
     //  the CTAGs only use half as many input channels as there are outputs, so divide by 2 (LSR by 1) when computing offsets
     // if I/O buffers are the same size, then  McASP ADC: starts (N/2)*2bytes*bufsize beyond DAC
     // otherwise:
     // McASP ADC: starts
     // 2bytes*nDacChannels*nDacFrames*2dacBuffers
     // beyond DAC0 buffer
     // or McASP ADC: starts
     // 2bytes*nDacChannels*nDacFrames*1dacBuffer +
     //    + 2bytes*nAdcChannels+nAdcFrames*1adcBuffer
     // beyond DAC1 buffer
     // TODO: it seems that reg_frame_mcasp_total is not very meaningful(cf PRU.cpp)
     LSL reg_mcasp_adc_current, reg_frame_mcasp_total, r2
#ifdef MCASP_INPUTS_ARE_HALF_AS_MANY_AS_OUTPUTS
QBNE MCASP_IS_ON_BUF1, reg_mcasp_buf0, REG_MCASP_BUF0_INIT
     LSL reg_mcasp_adc_current, reg_mcasp_adc_current, 1
     QBA MCASP_IS_ON_BUF_DONE
MCASP_IS_ON_BUF1:
     // r2 = reg_mcasp_adc_current * 1.5
     LSR r2, reg_mcasp_adc_current, 1
     ADD reg_mcasp_adc_current, reg_mcasp_adc_current, r2
MCASP_IS_ON_BUF_DONE:
#else /* MCASP_INPUTS_ARE_HALF_AS_MANY_AS_OUTPUTS */
     LSL reg_mcasp_adc_current, reg_mcasp_adc_current, 1
#endif /* MCASP_INPUTS_ARE_HALF_AS_MANY_AS_OUTPUTS */
     ADC reg_mcasp_adc_current, reg_mcasp_adc_current, reg_mcasp_dac_current
     MOV reg_frame_current, 0
     QBBS DIGITAL_BASE_CHECK_SET, reg_flags, FLAG_BIT_BUFFER1  //check which buffer we are using for DIGITAL
                  // if we are here, we are using buffer0 
     MOV reg_digital_current, MEM_DIGITAL_BASE
     QBA DIGITAL_BASE_CHECK_DONE
DIGITAL_BASE_CHECK_SET: //if we are here, we are using buffer1 
     MOV reg_digital_current, MEM_DIGITAL_BASE+MEM_DIGITAL_BUFFER1_OFFSET //so adjust offset appropriately
DIGITAL_BASE_CHECK_DONE:

// Here new block of audio is processed
WRITE_LOOP:
     MOV r1, 0 //TODO: Check if really required

/* ########## EVENT LOOP BEGIN ########## */
#define EVENT_LOOP_TIMEOUT_COUNT 10000000
EVENT_LOOP:
MOV r28, EVENT_LOOP_TIMEOUT_COUNT
INNER_EVENT_LOOP:
	 // Check if one tx and rx frame of McASP have been processed.
	 // If yes, increment frame counter.
	 // TODO: Not sure if really needed. Maybe remove to improve performance.
	 // Instead jump to NEXT_FRAME, if ADCs have been processed
	 MOV r27, (1 << FLAG_BIT_MCASP_TX_PROCESSED)
	 OR r27, r27, (1 << FLAG_BIT_MCASP_RX_PROCESSED)
	 AND r27, r27, reg_flags
	 QBEQ NEXT_FRAME, r27, 0x60

     SUB r28, r28, 1
     QBNE MCASP_CHECK_TX_ERROR_END, r28, 0
     // If we go through EVENT_LOOP_TIMEOUT_COUNT iterations without receiving
     // an interrupt, an error must have occurred
     SEND_ERROR_TO_ARM ARM_ERROR_TIMEOUT
     JMP START // TODO: should HALT and wait for ARM to restart
MCASP_CHECK_TX_ERROR_END:

     QBBC INNER_EVENT_LOOP, r31, PRU_INTR_BIT_CH0
/* ########## EVENT LOOP END ########## */
     

/* ########## INTERRUPT HANDLER BEGIN ########## */
HANDLE_INTERRUPT:
     PRU_ICSS_INTC_REG_READ_EXT INTC_REG_SECR1, r27
     QBBS MCASP_TX_INTR_RECEIVED, r27, PRU_SECR1_SYS_EV_MCASP_TX_INTR
     QBBS MCASP_RX_INTR_RECEIVED, r27, PRU_SECR1_SYS_EV_MCASP_RX_INTR
     //QBBS MCSPI_INTR_RECEIVED, r27, PRU_SECR1_SYS_EV_MCSPI_INTR

     JMP EVENT_LOOP
/* ########## INTERRUPT HANDLER END ########## */

/* ########## McASP TX ISR BEGIN ########## */
MCASP_TX_INTR_RECEIVED: // mcasp_x_intr_pend
     // Clear system event and status bit
     PRU_ICSS_INTC_REG_WRITE_EXT INTC_REG_SICR, (0x00000000 | PRU_SYS_EV_MCASP_TX_INTR)
     MCASP_REG_WRITE_EXT MCASP_XSTAT, 0x40 // clear XSTAFRM status bit

     // Load McASP XSTAT register content and check if error occurred
     MCASP_REG_READ_EXT MCASP_XSTAT, r4

     QBBS MCASP_TX_UNDERRUN_OCCURRED, r4, MCASP_XSTAT_XUNDRN_BIT
     QBBS MCASP_TX_UNEXPECTED_FRAME_SYNC_OCCURRED, r4, MCASP_XSTAT_XSYNCERR_BIT
     QBBS MCASP_TX_DMA_ERROR_OCCURRED, r4, MCASP_XSTAT_XDMAERR_BIT
     //QBBS MCASP_TX_CLOCK_FAILURE_OCCURRED, r4, MCASP_XSTAT_XCKFAIL_BIT // this is always set so we ignore it for now

     JMP MCASP_TX_ERROR_HANDLE_END

MCASP_TX_UNDERRUN_OCCURRED:
     SEND_ERROR_TO_ARM ARM_ERROR_XUNDRUN
     MCASP_REG_WRITE_EXT MCASP_XSTAT, 1 << MCASP_XSTAT_XUNDRN_BIT // Clear underrun bit (0)
     JMP START // TODO: should HALT and wait for ARM to restart

MCASP_TX_UNEXPECTED_FRAME_SYNC_OCCURRED:
     SEND_ERROR_TO_ARM ARM_ERROR_XSYNCERR
     MCASP_REG_WRITE_EXT MCASP_XSTAT, 1 << MCASP_XSTAT_XSYNCERR_BIT // Clear frame sync error bit (1)
     JMP START // TODO: should HALT and wait for ARM to restart

MCASP_TX_CLOCK_FAILURE_OCCURRED:
// A McASP transmit clock error is automatically solved by resetting the bit and jumping back
// to the begin of the error handling routine. Hence no additional error handling should be required.
// in practice, we would still leave it to ARM to decide what to do
     SEND_ERROR_TO_ARM ARM_ERROR_XCKFAIL
     MCASP_REG_WRITE_EXT MCASP_XSTAT, 1 << MCASP_XSTAT_XCKFAIL_BIT // Clear clock failure bit (2)
     JMP MCASP_TX_ERROR_HANDLE_END

MCASP_TX_DMA_ERROR_OCCURRED:
     SEND_ERROR_TO_ARM ARM_ERROR_XDMAERR
     MCASP_REG_WRITE_EXT MCASP_XSTAT, 1 << MCASP_XSTAT_XDMAERR_BIT // Clear DMA error bit (7)
     JMP START // TODO: should HALT and wait for ARM to restart

MCASP_TX_ERROR_HANDLE_END:

     // Check if we are in first frame period. If true, transmit full frame to FIFO.
     // Otherwise toggle flag and jump back to event loop
     QBBC MCASP_TX_ISR_END, reg_flags, FLAG_BIT_MCASP_TX_FIRST_FRAME

     // Temporarily save register states in scratchpad to have enough space for full audio frame.
     // ATTENTION: Registers which store memory addresses should never be temporarily overwritten
     XOUT SCRATCHPAD_ID_BANK0, r0, 72 // swap r0-r17 with scratch pad bank 0

     // Load audio frame from memory and increment pointer to next frame
#ifdef CTAG_FACE_8CH
     LBCO r0, C_MCASP_MEM, reg_mcasp_dac_current, 16
     ADD reg_mcasp_dac_current, reg_mcasp_dac_current, 16
#endif
#ifdef CTAG_BEAST_16CH
	 LBCO r0, C_MCASP_MEM, reg_mcasp_dac_current, 32
     ADD reg_mcasp_dac_current, reg_mcasp_dac_current, 32
#endif
#ifdef BELA_TLV_CODEC
     LBCO r0, C_MCASP_MEM, reg_mcasp_dac_current, 4
     ADD reg_mcasp_dac_current, reg_mcasp_dac_current, 4
#endif

     //TODO: Change data structure in RAM to 32 bit samples 
     //     => no masking and shifting required
     //     => support for 24 bit audio
     MOV r17, 0xFFFF
     AND r8, r17, r0
     LSR r9, r0, 16

#ifdef CTAG_FACE_8CH
     AND r10, r17, r1
     LSR r11, r1, 16
     AND r12, r17, r2
     LSR r13, r2, 16
     AND r14, r17, r3
     LSR r15, r3, 16
     MCASP_WRITE_TO_DATAPORT r8, 32
#endif
#ifdef CTAG_BEAST_16CH
	 // Note: Could be optimized by only using single operation to write data to McASP FIFO,
	 // but 24 registers need to be free for use
	 AND r10, r17, r1
     LSR r11, r1, 16
     AND r12, r17, r2
     LSR r13, r2, 16
     AND r14, r17, r3
     LSR r15, r3, 16
     MCASP_WRITE_TO_DATAPORT r8, 32

     AND r8, r17, r4
     LSR r9, r4, 16
     AND r10, r17, r5
     LSR r11, r5, 16
     AND r12, r17, r6
     LSR r13, r6, 16
     AND r14, r17, r7
     LSR r15, r7, 16
     MCASP_WRITE_TO_DATAPORT r8, 32
#endif
#ifdef BELA_TLV_CODEC
     MCASP_WRITE_TO_DATAPORT r8, 8
#endif

     XIN SCRATCHPAD_ID_BANK0, r0, 72 // load back register states from scratchpad
     SET reg_flags, reg_flags, FLAG_BIT_MCASP_TX_PROCESSED

MCASP_TX_ISR_END:
     XOR reg_flags, reg_flags, (1 << FLAG_BIT_MCASP_TX_FIRST_FRAME) // toggle frame flag
     JMP EVENT_LOOP
/* ########## McASP TX ISR END ########## */


/* ########## McASP RX ISR BEGIN ########## */
MCASP_RX_INTR_RECEIVED: // mcasp_r_intr_pend
     // Clear system event and status bit
     PRU_ICSS_INTC_REG_WRITE_EXT INTC_REG_SICR, (0x00000000 | PRU_SYS_EV_MCASP_RX_INTR)
     MCASP_REG_WRITE_EXT MCASP_RSTAT, 0x40 // clear RSTAFRM status bit

	 // Check if we are in first frame period. 
	 // If true, load full audio frame from FIFO and process SPI afterwards.
	 // Otherwise toggle flag and jump back to event loop.
	 QBBC PROCESS_DIGITAL_END, reg_flags, FLAG_BIT_MCASP_RX_FIRST_FRAME

     // Temporarily save register states in scratchpad to have enough space for full audio frame
     // ATTENTION: Registers which store memory addresses should never be temporarily overwritten
     XOUT SCRATCHPAD_ID_BANK0, r0, 72 // swap r0-r17 with scratch pad bank 0

     // TODO: Change data structure in RAM to 32 bit samples 
     //     => no masking and shifting required
     //     => support for 24 bit audio
     // TODO: Avoid masking and shifting by simply moving sample to word (e.g. MOV r0.w0 value)
     MOV r17, 0xFFFF
#ifdef CTAG_FACE_8CH
     MCASP_READ_FROM_DATAPORT r8, 32
     AND r0, r8, r17
     LSL r16, r9, 16
     OR r0, r0, r16
     AND r1, r10, r17
     LSL r16, r11, 16
     OR r1, r1, r16
     AND r2, r12, r17
     LSL r16, r13, 16
     OR r2, r2, r16
     AND r3, r14, r17
     LSL r16, r15, 16
     OR r3, r3, r16

#ifdef CTAG_IGNORE_UNUSED_INPUT_TDM_SLOTS
// this one is untested, attempts to only store 4 results instead of 8
     SBCO r0, C_MCASP_MEM, reg_mcasp_adc_current, 8 // store result
     ADD reg_mcasp_adc_current, reg_mcasp_adc_current, 8 // increment memory pointer
#else /* CTAG_IGNORE_UNUSED_INPUT_TDM_SLOTS */
     SBCO r0, C_MCASP_MEM, reg_mcasp_adc_current, 16 // store result
     ADD reg_mcasp_adc_current, reg_mcasp_adc_current, 16 // increment memory pointer
#endif /* CTAG_IGNORE_UNUSED_INPUT_TDM_SLOTS */
#endif
#ifdef CTAG_BEAST_16CH
	 // Check if there is at least one full frame in FIFO.
	 // This is only required for CTAG Beast
	 MCASP_REG_READ_EXT MCASP_RFIFOSTS, r27
	 QBGT SKIP_AUDIO_RX_FRAME, r27, 2

	 // TODO: Optimize by only using single operation to read data from McASP FIFO.
	 // Channels are swapped for master and slave codec to match correct channel order.
	 MCASP_READ_FROM_DATAPORT r8, 32

     AND r0, r12, r17
     LSL r16, r13, 16
     OR r0, r0, r16
     AND r1, r14, r17
     LSL r16, r15, 16
     OR r1, r1, r16
     AND r2, r8, r17
     LSL r16, r9, 16
     OR r2, r2, r16
     AND r3, r10, r17
     LSL r16, r11, 16
     OR r3, r3, r16
     SBCO r0, C_MCASP_MEM, reg_mcasp_adc_current, 16 // store result
     ADD reg_mcasp_adc_current, reg_mcasp_adc_current, 16 // increment memory pointer

     MCASP_READ_FROM_DATAPORT r8, 32
     AND r0, r8, r17
     LSL r16, r9, 16
     OR r0, r0, r16
     AND r1, r10, r17
     LSL r16, r11, 16
     OR r1, r1, r16
     AND r2, r12, r17
     LSL r16, r13, 16
     OR r2, r2, r16
     AND r3, r14, r17
     LSL r16, r15, 16
     OR r3, r3, r16
#ifdef CTAG_IGNORE_UNUSED_INPUT_TDM_SLOTS
     QBA DONE_STORING_RESULT_BEAST_2
#endif /* CTAG_IGNORE_UNUSED_INPUT_TDM_SLOTS */
     SBCO r0, C_MCASP_MEM, reg_mcasp_adc_current, 16 // store result
     ADD reg_mcasp_adc_current, reg_mcasp_adc_current, 16 // increment memory pointer
DONE_STORING_RESULT_BEAST_2:

SKIP_AUDIO_RX_FRAME:
#endif

#ifdef BELA_TLV_CODEC
     MCASP_READ_FROM_DATAPORT r8, 32
     AND r0, r8, r17
     LSL r16, r9, 16
     OR r0, r0, r16

     SBCO r0, C_MCASP_MEM, reg_mcasp_adc_current, 4 // store result
     ADD reg_mcasp_adc_current, reg_mcasp_adc_current, 4 // increment memory pointer
#endif

     XIN SCRATCHPAD_ID_BANK0, r0, 72 // load back register states from scratchpad
     SET reg_flags, reg_flags, FLAG_BIT_MCASP_RX_PROCESSED

MCASP_RX_ISR_END:
/* ########## McASP RX ISR END ########## */

/* ########## PROCESS ANALOG AND DIGITAL BEGIN ########## */
	 // Skip analog processing if SPI is disabled
     QBBC PROCESS_SPI_END, reg_flags, FLAG_BIT_USE_SPI

     // Temporarily save register states in scratchpad to have enough space for SPI data
     // r0 - r3 are used for ADC data. r4 - r17 are used as temp registers
     // ATTENTION: Registers which store memory addresses should never be temporarily overwritten
     XOUT SCRATCHPAD_ID_BANK0, r0, 72 // swap r0-r17 with scratch pad bank 0

     // Analog ADC data is saved in r0-r1 and analog DAC data is saved in r2-r3 (four samples each)
     LBCO r2, C_ADC_DAC_MEM, reg_dac_current, 8
     ADD reg_dac_current, reg_dac_current, 8

     // DAC: transmit low word (first in little endian)
     QBBC ANALOG_CHANNEL_4, reg_flags, FLAG_BIT_MCSPI_FIRST_FOUR_CH
     MOV r16, 0 // Write channel 0
     JMP ANALOG_CHANNEL_4_END
ANALOG_CHANNEL_4:
     MOV r16, 4 // Write channel 4
ANALOG_CHANNEL_4_END:
     MOV r17, 0xFFFF
     AND r4, r2, r17
     LSL r4, r4, AD5668_DATA_OFFSET
     MOV r5, (0x03 << AD5668_COMMAND_OFFSET)
     OR r4, r4, r5
     DAC_CHANNEL_REORDER r5, r16
     LSL r5, r5, AD5668_ADDRESS_OFFSET
     OR r4, r4, r5
     DAC_WRITE r4

     MOV r0, 0 // Initialize register for first two samples
     LSL r16, r16, AD7699_CHANNEL_OFFSET
     MOV r17, AD7699_CFG_MASK
     OR r16, r16, r17
     ADC_WRITE r16, r16 // Get first sample
     MOV r17, 0xFFFF // Mask low word
     AND r0, r16, r17

	 // DAC: transmit high word (second in little endian)
     QBBC ANALOG_CHANNEL_5, reg_flags, FLAG_BIT_MCSPI_FIRST_FOUR_CH
	 MOV r16, 1 // Write channel 1
     JMP ANALOG_CHANNEL_5_END
ANALOG_CHANNEL_5:
     MOV r16, 5 // Write channel 5
ANALOG_CHANNEL_5_END:
     LSR r4, r2, 16
     LSL r4, r4, AD5668_DATA_OFFSET
     MOV r5, (0x03 << AD5668_COMMAND_OFFSET)
     OR r4, r4, r5
     DAC_CHANNEL_REORDER r5, r16
     LSL r5, r5, AD5668_ADDRESS_OFFSET
     OR r4, r4, r5
     DAC_WRITE r4     

     LSL r16, r16, AD7699_CHANNEL_OFFSET
     MOV r17, AD7699_CFG_MASK
     OR r16, r16, r17
     ADC_WRITE r16, r16 // Get second sample
     LSL r16, r16, 16 // Move result to high word
     OR r0, r0, r16

     // DAC: transmit low word (first in little endian)
     QBBC ANALOG_CHANNEL_6, reg_flags, FLAG_BIT_MCSPI_FIRST_FOUR_CH
     MOV r16, 2 // Write channel 2
     JMP ANALOG_CHANNEL_6_END
ANALOG_CHANNEL_6:
     MOV r16, 6 // Write channel 6
ANALOG_CHANNEL_6_END:
     MOV r17, 0xFFFF
     AND r4, r3, r17
     LSL r4, r4, AD5668_DATA_OFFSET
     MOV r5, (0x03 << AD5668_COMMAND_OFFSET)
     OR r4, r4, r5
     DAC_CHANNEL_REORDER r5, r16
     LSL r5, r5, AD5668_ADDRESS_OFFSET
     OR r4, r4, r5
     DAC_WRITE r4

     MOV r1, 0 // Initialize register for next two samples
     LSL r16, r16, AD7699_CHANNEL_OFFSET
     MOV r17, AD7699_CFG_MASK
     OR r16, r16, r17
     ADC_WRITE r16, r16 // Get first sample
     MOV r17, 0xFFFF // Mask low word
     AND r1, r16, r17

     // DAC: transmit high word (second in little endian)
     QBBC ANALOG_CHANNEL_7, reg_flags, FLAG_BIT_MCSPI_FIRST_FOUR_CH
	 MOV r16, 3 // Write channel 3
     JMP ANALOG_CHANNEL_7_END
ANALOG_CHANNEL_7:
     MOV r16, 7 // Write channel 7
ANALOG_CHANNEL_7_END:
     LSR r4, r3, 16
     LSL r4, r4, AD5668_DATA_OFFSET
     MOV r5, (0x03 << AD5668_COMMAND_OFFSET)
     OR r4, r4, r5
     DAC_CHANNEL_REORDER r5, r16
     LSL r5, r5, AD5668_ADDRESS_OFFSET
     OR r4, r4, r5
     DAC_WRITE r4  

     LSL r16, r16, AD7699_CHANNEL_OFFSET
     MOV r17, AD7699_CFG_MASK
     OR r16, r16, r17
     ADC_WRITE r16, r16 // Get second sample
     LSL r16, r16, 16 // Move result to high word
     OR r1, r1, r16

     // Store 4 ADC samples in memory
     SBCO r0, C_ADC_DAC_MEM, reg_adc_current, 8
     ADD reg_adc_current, reg_adc_current, 8

     XIN SCRATCHPAD_ID_BANK0, r0, 72 // load back register states from scratchpad

     // Toggle flag to check on which SPI channels (i.e. ch0-ch3 or ch4-ch7) we are, 
     // if eight analog IO channels are used
     QBNE PROCESS_SPI_END, reg_num_channels, 8
     XOR reg_flags, reg_flags, (1 << FLAG_BIT_MCSPI_FIRST_FOUR_CH)

PROCESS_SPI_END:

     // Skip digital processing if digital IOs are disabled
     QBBC PROCESS_DIGITAL_END, reg_flags, FLAG_BIT_USE_DIGITAL

     //r27 is actually r27, so do not use r27 from here to ...
     LBBO r27, reg_digital_current, 0, 4 
     JAL r28.w0, DIGITAL // note that this is not called as a macro, but with JAL. r28 will contain the return address
     SBBO r27, reg_digital_current, 0,   4 
     //..here you can start using r27 again

     ADD reg_digital_current, reg_digital_current, 4 //increment pointer

PROCESS_DIGITAL_END:

	 XOR reg_flags, reg_flags, (1 << FLAG_BIT_MCASP_RX_FIRST_FRAME) // Toggle frame flag

     JMP EVENT_LOOP
/* ########## PROCESS ANALOG AND DIGITAL END ########## */


/* ########## McSPI (analog) ISR BEGIN ########## */
// This ISR is currently not used, but is probably useful in future (McSPI interrupts)
/*
MCSPI_INTR_RECEIVED: // SINTERRUPTN
     // Clear system event
     PRU_ICSS_INTC_REG_WRITE_EXT INTC_REG_SICR, (0x00000000 | PRU_SYS_EV_MCSPI_INTR)

     // Check which kind of interrupt was received
     LBBO r27, reg_spi_addr, SPI_IRQSTATUS, 4
     QBBS MCSPI_INTR_TX0_EMPTY, r27, SPI_INTR_BIT_TX0_EMPTY
     QBBS MCSPI_INTR_RX1_FULL, r27, SPI_INTR_BIT_RX1_FULL

     // Clear all interrupt status bits
     //TODO: Check if it is safer to only delete specific interrupts
     MOV r27, 0x7F
     SBBO r27, reg_spi_addr, SPI_IRQSTATUS, 4

     JMP EVENT_LOOP

MCSPI_INTR_TX0_EMPTY:
	 MOV r27, (1 << SPI_INTR_BIT_TX0_EMPTY)
	 SBBO r27, reg_spi_addr, SPI_IRQSTATUS, 4

	 //TODO: Handle tx0 empty interrupt here

	 JMP EVENT_LOOP

MCSPI_INTR_RX1_FULL:
	 MOV r27, (1 << SPI_INTR_BIT_RX1_FULL)
	 SBBO r27, reg_spi_addr, SPI_IRQSTATUS, 4

	 //TODO: Handle rx1 full interrupt here

	 JMP EVENT_LOOP
*/
/* ########## McSPI (analog) ISR END ########## */


NEXT_FRAME:
	 CLR reg_flags, reg_flags, FLAG_BIT_MCASP_TX_PROCESSED
     CLR reg_flags, reg_flags, FLAG_BIT_MCASP_RX_PROCESSED

#ifdef CTAG_FACE_8CH
     // Set reg frames total based on number of analog channels
     // 8 analog ch => LSR 1
     // 4 analog ch => LSR 2
     // 2 analog ch => LSR 3
     QBEQ CTAG_FACE_8CH_ANALOG_8, reg_num_channels, 0x8
     QBEQ CTAG_FACE_8CH_ANALOG_4, reg_num_channels, 0x4
     QBEQ CTAG_FACE_8CH_ANALOG_2, reg_num_channels, 0x2

CTAG_FACE_8CH_ANALOG_8: // Eight channels
     LSR r14, reg_frame_mcasp_total, 1
     JMP CTAG_FACE_8CH_ANALOG_CFG_END
CTAG_FACE_8CH_ANALOG_4: // Four channels
	 LSR r14, reg_frame_mcasp_total, 2
	 JMP CTAG_FACE_8CH_ANALOG_CFG_END
CTAG_FACE_8CH_ANALOG_2: // Two channels
	 LSR r14, reg_frame_mcasp_total, 3
CTAG_FACE_8CH_ANALOG_CFG_END:
#endif

#ifdef CTAG_BEAST_16CH
     // Set reg frames total based on number of analog channels
     // 8 analog ch => LSR 2
     // 4 analog ch => LSR 3
     // 2 analog ch => LSR 4
     QBEQ CTAG_BEAST_16CH_ANALOG_8, reg_num_channels, 0x8
     QBEQ CTAG_BEAST_16CH_ANALOG_4, reg_num_channels, 0x4
     QBEQ CTAG_BEAST_16CH_ANALOG_2, reg_num_channels, 0x2

CTAG_BEAST_16CH_ANALOG_8: // Eight channels
	 LSR r14, reg_frame_mcasp_total, 2
	 JMP CTAG_BEAST_16CH_ANALOG_CFG_END
CTAG_BEAST_16CH_ANALOG_4: // Four channels
	 LSR r14, reg_frame_mcasp_total, 3
	 JMP CTAG_BEAST_16CH_ANALOG_CFG_END
CTAG_BEAST_16CH_ANALOG_2: // Two channels
	 LSR r14, reg_frame_mcasp_total, 4
CTAG_BEAST_16CH_ANALOG_CFG_END:
#endif

#ifdef BELA_TLV_CODEC
     // Set reg frames total based on number of analog channels
     // 8 analog ch => LSL 1
     // 4 analog ch => no shifting
     // 2 analog ch => LSR 1
     QBEQ BELA_TLV_ANALOG_8, reg_num_channels, 0x8
     QBEQ BELA_TLV_ANALOG_CFG_END, reg_num_channels, 0x4
     QBEQ BELA_TLV_ANALOG_2, reg_num_channels, 0x2

BELA_TLV_ANALOG_8: // Eight channels
     LSL r14, reg_frame_mcasp_total, 1
     JMP BELA_TLV_ANALOG_CFG_END
BELA_TLV_ANALOG_2: // Two channels
	 LSR r14, reg_frame_mcasp_total, 1
BELA_TLV_ANALOG_CFG_END:
#endif

     ADD reg_frame_current, reg_frame_current, 1
     QBNE EVENT_LOOP, reg_frame_current, r14

ALL_FRAMES_PROCESSED:
     // Now done, swap the buffers and do the next one
     // Use r2 as a temp register
     MOV r2, reg_dac_buf0
     MOV reg_dac_buf0, reg_dac_buf1
     MOV reg_dac_buf1, r2
     MOV r2, reg_mcasp_buf0
     MOV reg_mcasp_buf0, reg_mcasp_buf1
     MOV reg_mcasp_buf1, r2
     XOR reg_flags, reg_flags, (1 << FLAG_BIT_BUFFER1) //flip the buffer flag
    
     // Notify ARM of buffer swap
     AND r2, reg_flags, (1 << FLAG_BIT_BUFFER1)    // Mask out every but low bit
     SBBO r2, reg_comm_addr, COMM_CURRENT_BUFFER, 4
     MOV r31.b0, PRU_SYSTEM_EVENT_RTDM_WRITE_VALUE // Interrupt to ARM
    
     // Increment the frame count in the comm buffer (for status monitoring)
     LBBO r2, reg_comm_addr, COMM_FRAME_COUNT, 4
     ADD r2, r2, reg_frame_mcasp_total
     SBBO r2, reg_comm_addr, COMM_FRAME_COUNT, 4

     // If LED blink enabled, toggle every 4096 frames
     LBBO r3, reg_comm_addr, COMM_LED_ADDRESS, 4
     QBEQ LED_BLINK_DONE, r3, 0 
     MOV r1, 0x1000
     AND r2, r2, r1          // Test (frame count & 4096)
     QBEQ LED_BLINK_OFF, r2, 0
     LBBO r2, reg_comm_addr, COMM_LED_PIN_MASK, 4   
     MOV r1, GPIO_SETDATAOUT
     ADD r3, r3, r1          // Address for GPIO set register
     SBBO r2, r3, 0, 4       // Set GPIO pin
     QBA LED_BLINK_DONE
LED_BLINK_OFF:
     LBBO r2, reg_comm_addr, COMM_LED_PIN_MASK, 4
     MOV r1, GPIO_CLEARDATAOUT
     ADD r3, r3, r1          // Address for GPIO clear register
     SBBO r2, r3, 0, 4       // Clear GPIO pin  
LED_BLINK_DONE: 
     // Check if we should finish: flag is zero as long as it should run
     LBBO r2, reg_comm_addr, COMM_SHOULD_STOP, 4
     QBEQ WRITE_ONE_BUFFER, r2, 0

CLEANUP:
     MCASP_REG_WRITE MCASP_GBLCTL, 0x00 // Turn off McASP

     // Turn off SPI if enabled
     QBBC SPI_CLEANUP_DONE, reg_flags, FLAG_BIT_USE_SPI
    
     MOV r3, SPI_BASE + SPI_CH0CONF
     LBBO r2, r3, 0, 4
     CLR r2, r2, 13
     CLR r2, r2, 27
     SBBO r2, r3, 0, 4

     MOV r3, SPI_BASE + SPI_CH0CTRL
     LBBO r2, r3, 0, 4
     CLR r2, r2, 1
     SBBO r2, r3, 0, 4      
SPI_CLEANUP_DONE:
     // Turn the LED off, if enabled
     LBBO r3, reg_comm_addr, COMM_LED_ADDRESS, 4
     QBEQ CLEANUP_DONE, r3, 0        
     LBBO r2, reg_comm_addr, COMM_LED_PIN_MASK, 4
     MOV r1, GPIO_CLEARDATAOUT
     ADD r3, r3, r1          // Address for GPIO clear register
     SBBO r2, r3, 0, 4       // Clear GPIO pin  

CLEANUP_DONE:
     XIN SCRATCHPAD_ID_BANK2, r0, 20 // Load test data from scratchpad 2 for evaluation
     // Signal the ARM that we have finished 
     MOV r31.b0, PRU_SYSTEM_EVENT_RTDM_WRITE_VALUE
     HALT<|MERGE_RESOLUTION|>--- conflicted
+++ resolved
@@ -4,8 +4,6 @@
 //#define BELA_TLV_CODEC
 //#define CTAG_FACE_8CH
 #define CTAG_BEAST_16CH
-<<<<<<< HEAD
-=======
 
 #ifdef CTAG_FACE_8CH
 #define CTAG_x
@@ -18,7 +16,6 @@
 #define CTAG_IGNORE_UNUSED_INPUT_TDM_SLOTS
 #define MCASP_INPUTS_ARE_HALF_AS_MANY_AS_OUTPUTS
 #endif
->>>>>>> d5bab597
 
 #define DBOX_CAPE	// Define this to use new cape hardware
 	
