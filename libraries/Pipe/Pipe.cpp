#include "Pipe.h"
#include <xenomai_wraps.h>
#include <stdexcept>
#include <sys/select.h>
std::string Pipe::defaultName;

Pipe::Pipe(const std::string& pipeName, size_t size, bool newBlockingRt, bool newBlockingNonRt)
{
	if(!setup(pipeName, size, newBlockingRt, newBlockingNonRt))
		throw std::runtime_error((std::string("Pipe: ")+std::string(" failed to initialize. NOTE: cannot call setup() or the constructor before Xenomai has been initialised\n")).c_str());
}

bool Pipe::setup(const std::string& pipeName, size_t size, bool newBlockingRt, bool newBlockingNonRt)
{
	pipeSize = size;

	name = "p_" + pipeName;
	int ret = createXenomaiPipe(name.c_str(), pipeSize);
	if(ret < 0)
	{
		fprintf(stderr, "Unable to create pipe %s with %u bytes: (%i) %s\n", name.c_str(), pipeSize, ret, strerror(ret));
		return false;
	}
	pipeSocket = ret;
	path = "/proc/xenomai/registry/rtipc/xddp/" + name;
	// no idea why, but a usleep(0) is needed here. Give it a bit more time,
	// just in case
	usleep(10000);
	unsigned int blockingFlag = blockingNonRt ? 0 : O_NONBLOCK;
	fd = open(path.c_str(), O_RDWR | blockingFlag);
	if(fd < 0)
	{
		fprintf(stderr, "Unable to open pipe %s: (%i) %s\n", path.c_str(), errno, strerror(errno));
		//TODO: close the pipe
		return false;
	
	}
	setBlockingRt(newBlockingRt);
	setBlockingNonRt(newBlockingNonRt);
	return true;
}

void Pipe::setBlockingRt(bool blocking)
{
	blockingRt = blocking;
	int flags = __wrap_fcntl(pipeSocket, F_GETFL);
	if(blocking)
	{
		flags ^= O_NONBLOCK;
	} else {
		flags |= O_NONBLOCK;
	}
	if(int ret = __wrap_fcntl(pipeSocket, F_SETFL, flags))
	{
		fprintf(stderr, "Unable to set socket non blocking\n");
	}
}

void Pipe::setBlockingNonRt(bool blocking)
{
	blockingNonRt = blocking;
	int flags = fcntl(fd, F_GETFL);
	if(blocking)
	{
		flags ^= O_NONBLOCK;
	} else {
		flags |= O_NONBLOCK;
	}
	if(int ret = fcntl(fd, F_SETFL, flags))
	{
		fprintf(stderr, "Unable to set socket non blocking\n");
	}
}

void Pipe::setTimeoutMsRt(double timeoutMs)
{
	timeoutMsRt = timeoutMs;
}

void Pipe::setTimeoutMsNonRt(double timeoutMs)
{
	timeoutMsNonRt = timeoutMs;
}

void Pipe::cleanup()
{
	close(fd);
	__wrap_close(pipeSocket);
}

bool Pipe::_writeNonRt(void* ptr, size_t size)
{
	ssize_t ret = write(fd, (void*)ptr, size);
	if(ret < 0 || ret != size)
	{
		return false;
	}
	return true;
}

bool Pipe::_writeRt(void* ptr, size_t size)
{
	ssize_t ret = __wrap_send(pipeSocket, (void*)ptr, size, 0);
	if(ret < 0 || ret != size)
	{
		return false;
	}
	return true;
}

ssize_t Pipe::_readRt(void* ptr, size_t size)
{
	return _readRtNonRt(ptr, size, true);
}

ssize_t Pipe::_readNonRt(void* ptr, size_t size)
{
	return _readRtNonRt(ptr, size, false);
}

ssize_t Pipe::_readRtNonRt(void* ptr, size_t size, bool rt)
{
	bool blocking = rt ? blockingRt : blockingNonRt;
	double timeoutMs = rt ? timeoutMsRt : timeoutMsNonRt;
	int (*_select)(int, fd_set*, fd_set*, fd_set*, struct timeval*) = rt ? __wrap_select : select;
	int file = rt ? pipeSocket : fd;
	bool doIt = false;
	int ret = 0;
	if(blocking)
	{
		struct timeval tv;
		tv.tv_sec = ((unsigned int)timeoutMs) / 1000;
		tv.tv_usec = (timeoutMs - tv.tv_sec * 1000.f) * 1000.f;
		fd_set fdSet;
		FD_ZERO(&fdSet);
		FD_SET(file, &fdSet);
		ret = _select(file + 1, &fdSet, NULL, NULL, &tv);
		if(1 == ret && FD_ISSET(file, &fdSet))
			doIt = true;
	}
<<<<<<< HEAD
	if(!blocking || doIt){
		//ret = _read(file, ptr, size);
		if(rt)
			ret = __wrap_recv(file, ptr, size, 0);
		else
			ret = read(file, ptr, size);
=======
	if(!blockingRt || doIt){
		ret = __wrap_recv(pipeSocket, ptr, size, 0);
		if(-1 == ret)
			ret = -errno;
>>>>>>> ce66c00c
	}
	return ret;
}

#if 0
// tests
#include <stdlib.h>
#include <array>
#undef NDEBUG
#include <assert.h>

template <typename T1, typename T2>
static bool areEqual(const T1& vec1, const T2& vec2)
{
	if(vec1.size() != vec2.size())
		return false;	
	for(unsigned int n = 0; n < vec1.size(); ++n)
	{
		if(vec1[n] != vec2[n])
		{
			return false;
		}
	}
	return true;
}

template <typename T>
static void scramble(T& vec)
{
	for(unsigned int n = 0; n < vec.size(); ++n)
	{
		vec[n] = rand();
	}
}

int testPipe()
{
	printf("testPipe\n");
	Pipe pipe("assaaa", 8192, true, false);
	std::array<float, 1000> payload;
	{
		//Rt to NonRt
		scramble(payload);
		bool success = pipe.writeRt(payload);
		assert(success);
		std::array<float, payload.size()> rec;
		int ret = pipe.readNonRt(rec.data(), rec.size());
		assert(ret == rec.size());
		assert(areEqual(payload, rec));
		ret = pipe.readNonRt(rec.data(), rec.size());
		assert(areEqual(payload, rec));
		assert(ret != rec.size());
		assert(ret < 0);
	}
	printf("second\n");
	{
		//NonRt to Rt
		scramble(payload);
		bool success = pipe.writeNonRt(payload);
		assert(success);
		std::array<float, payload.size()> rec;
		int ret = pipe.readRt(rec.data(), rec.size());
		assert(ret == rec.size());
		assert(areEqual(payload, rec));
		ret = pipe.readRt(rec.data(), rec.size());
		assert(areEqual(payload, rec));
		assert(0 == ret);
	}

	printf("Test for Pipe successful\n");
	exit (0);
}
#endif
<|MERGE_RESOLUTION|>--- conflicted
+++ resolved
@@ -138,19 +138,11 @@
 		if(1 == ret && FD_ISSET(file, &fdSet))
 			doIt = true;
 	}
-<<<<<<< HEAD
 	if(!blocking || doIt){
-		//ret = _read(file, ptr, size);
 		if(rt)
 			ret = __wrap_recv(file, ptr, size, 0);
 		else
 			ret = read(file, ptr, size);
-=======
-	if(!blockingRt || doIt){
-		ret = __wrap_recv(pipeSocket, ptr, size, 0);
-		if(-1 == ret)
-			ret = -errno;
->>>>>>> ce66c00c
 	}
 	return ret;
 }
