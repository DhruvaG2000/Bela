button.accordion {
  background-color: $grey-light-mid;
  border: none;
  border-bottom: 2px solid #fff;
  color: $grey-dark;
  cursor: pointer;
  font-family: poppins_regular;
  font-size: 16px;
  margin-top: 10px;
  outline: none;
  padding: 8px 14px;
  text-align: left;
  transition: 0.1s ease-in-out;
  width: calc(100% - 12px);
  &:hover {
    background: $grey-light;
    border-bottom: 2px solid $teal-main;
    color: $grey-dark;
    opacity: 1;
  }
  &.active {
    background-color: $grey-light;
    border-bottom: 2px solid $teal-main;
    color: $grey-dark;
    padding: 8px 14px;
    &:after {
      content: "\2796"; /* Unicode character for "minus" sign (-) */
    }
    &:hover {
      color: $grey-dark;
      opacity: 1;
    }
  }
  &:after {
    color:  $grey-dark;
    content: '\02795'; /* Unicode character for "plus" sign (+) */
    float: right;
    font-size: 14px;
    margin-left: 5px;
  }
<<<<<<< HEAD
}

button.accordion-sub {
  padding-left: .8em;
  color: $grey-dark;
  font-size: 1em;
  background: transparent;
  padding: .5em 0 .5em .8em;
  border-bottom: 1px dashed $grey-dark;
  width: 100%;
  text-align: left;
  &:hover {
    background: $yellow-accent-fade;
    color: $grey-dark;
  }
  .active {
    &:hover {
      color: $grey-dark;
=======
  &.sub {
    background-color: $grey-light;
    margin-left: 20px;
    margin-top: 0;
    width: calc(100% - 20px);
    &:hover {
      background: #ddd;
      border-bottom: 2px solid white;
    }
    &.active {
      background: $grey-light-mid;
      border-bottom: none;
      color: $grey-dark;
      padding: 8px 14px;
      &:after {
        content: "\2796"; /* Unicode character for "minus" sign (-) */
      }
    }
    &:after {
      color: $grey-dark;
      content: '\02795'; /* Unicode character for "plus" sign (+) */
      float: right;
      font-size: 14px;
      margin-left: 5px;
>>>>>>> 3b7a099e
    }
  }
}

.docs-content {
  max-height: 0;
  opacity: 0;
  overflow: hidden;
  transition: 0.2s ease-in-out;
  transition-delay: 0.4s;
  &.show {
    max-height: 100000px; /* Whatever you like, as long as its more than the height of the content (on all screen sizes) */
    opacity: 1;
  }
}

.panel {
  max-height: 0;
  opacity: 0;
  overflow: hidden;
  transition: 0.2s ease-in-out;
  transition-delay: 0.4s;
}

.panel.show {
  max-height: 100000px; /* Whatever you like, as long as its more than the height of the content (on all screen sizes) */
  opacity: 1;
}<|MERGE_RESOLUTION|>--- conflicted
+++ resolved
@@ -1,8 +1,8 @@
 button.accordion {
-  background-color: $grey-light-mid;
+  background-color: $grey-light;
   border: none;
   border-bottom: 2px solid #fff;
-  color: $grey-dark;
+  color: rgba(0, 0, 0, 0.6);
   cursor: pointer;
   font-family: poppins_regular;
   font-size: 16px;
@@ -10,46 +10,37 @@
   outline: none;
   padding: 8px 14px;
   text-align: left;
-  transition: 0.1s ease-in-out;
+  transition: 0.3s ease-in-out;
   width: calc(100% - 12px);
   &:hover {
-    background: $grey-light;
+    background: #ddd;
     border-bottom: 2px solid $teal-main;
-    color: $grey-dark;
-    opacity: 1;
   }
   &.active {
-    background-color: $grey-light;
+    background-color: #fff;
     border-bottom: 2px solid $teal-main;
-    color: $grey-dark;
     padding: 8px 14px;
     &:after {
       content: "\2796"; /* Unicode character for "minus" sign (-) */
     }
-    &:hover {
-      color: $grey-dark;
-      opacity: 1;
-    }
   }
   &:after {
-    color:  $grey-dark;
+    color: rgba(0, 0, 0, 0.6);
     content: '\02795'; /* Unicode character for "plus" sign (+) */
     float: right;
     font-size: 14px;
     margin-left: 5px;
   }
-<<<<<<< HEAD
 }
 
 button.accordion-sub {
-  padding-left: .8em;
+  background: transparent;
+  border-bottom: 1px dashed $grey-dark;
   color: $grey-dark;
   font-size: 1em;
-  background: transparent;
   padding: .5em 0 .5em .8em;
-  border-bottom: 1px dashed $grey-dark;
+  text-align: left;
   width: 100%;
-  text-align: left;
   &:hover {
     background: $yellow-accent-fade;
     color: $grey-dark;
@@ -57,32 +48,6 @@
   .active {
     &:hover {
       color: $grey-dark;
-=======
-  &.sub {
-    background-color: $grey-light;
-    margin-left: 20px;
-    margin-top: 0;
-    width: calc(100% - 20px);
-    &:hover {
-      background: #ddd;
-      border-bottom: 2px solid white;
-    }
-    &.active {
-      background: $grey-light-mid;
-      border-bottom: none;
-      color: $grey-dark;
-      padding: 8px 14px;
-      &:after {
-        content: "\2796"; /* Unicode character for "minus" sign (-) */
-      }
-    }
-    &:after {
-      color: $grey-dark;
-      content: '\02795'; /* Unicode character for "plus" sign (+) */
-      float: right;
-      font-size: 14px;
-      margin-left: 5px;
->>>>>>> 3b7a099e
     }
   }
 }
