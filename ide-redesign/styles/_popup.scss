--- conflicted
+++ resolved
@@ -87,16 +87,9 @@
     font-size: 1em;
     margin-left: .75em;
     margin-top: .5em;
-<<<<<<< HEAD
-    padding: .5em 2em;
-    &.confirm {
-=======
-    font-size: 1em;
     padding: .5em 2em;
     margin-left: .75em;
     &.confirm {
-      border: 1px solid $teal-01;
->>>>>>> e4e8b94b
       background: $teal-01;
       border: 1px solid $teal-01;
       color: $grey-dark;
@@ -123,8 +116,6 @@
       }
     }
   }
-<<<<<<< HEAD
-=======
 }
 
 #overlay {
@@ -137,5 +128,4 @@
     width: 100vw;
     z-index: 9998;
   }
->>>>>>> e4e8b94b
 }