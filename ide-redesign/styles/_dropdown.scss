--- conflicted
+++ resolved
@@ -1,6 +1,5 @@
 /* Dropdown Button */
 button.dropbtn {
-<<<<<<< HEAD
   background-color: #fff;
   border: none;
   color: $teal-main;
@@ -24,77 +23,32 @@
     background-color: rgba(0, 190, 164, 0.8);
     border-color: rgba(0, 190, 164, 0.8);
     color: white;
-=======
-    position: relative;
-    width: 200px;
-    background-color: #fff;
-    font-family: poppins_regular;
-    color: $teal-main;
-    font-size: 14px;
-    text-align: left;
-    border: none;
-    cursor: pointer;
-    display: inline;
-    border: 2px solid $teal-main;
->>>>>>> a8605d36
     &:before {
       border-top: 8px solid #fff;
     }
-<<<<<<< HEAD
-  }
-  &.small {
-    width: 4em;
-    &:before {
-      border: 8px solid transparent;
-      border-top: 8px solid $teal-main;
-      content:" ";
-      position: absolute;
-      right: 12px;
-      top: 5px;
-    }
-    &:hover, &:focus {
-      background-color: rgba(0, 190, 164, 0.8);
-      border-color: rgba(0, 190, 164, 0.8);
-      color: white;
+    &.small {
+      width: 4em;
       &:before {
-        border-top: 8px solid #fff;
+        border: 8px solid transparent;
+        border-top: 8px solid $teal-main;
+        content:" ";
+        position:absolute;
+        right: 12px;
+        top: 5px;
       }
-=======
-    &:hover, &:focus {
+      &:hover, &:focus {
         background-color: rgba(0, 190, 164, 0.8);
         border-color: rgba(0, 190, 164, 0.8);
         color: white;
-
         &:before {
-            border-top: 8px solid #fff;
+          border-top: 8px solid #fff;
         }
-    }
-    &.small {
-        width: 4em;
-        &:before {
-            position:absolute;
-            content:" ";
-            border: 8px solid transparent;
-            border-top: 8px solid $teal-main;
-            top: 5px;
-            right: 12px;
-        }
-        &:hover, &:focus {
-            background-color: rgba(0, 190, 164, 0.8);
-            border-color: rgba(0, 190, 164, 0.8);
-            color: white;
-
-            &:before {
-                border-top: 8px solid #fff;
-            }
-        }
->>>>>>> a8605d36
+      }
     }
   }
 }
 
 .dropdown {
-<<<<<<< HEAD
   border-radius: 2px;
   display: inline-block;
   opacity: 1;
@@ -103,20 +57,9 @@
     background: $grey-light;
     border: 2px solid $grey-mid;
   }
-=======
-    opacity: 1;
-    position: relative;
-    display: inline-block;
-    border-radius: 2px;
-    &.inactive {
-        background: $grey-light;
-        border: 2px solid $grey-mid;
-    }
->>>>>>> a8605d36
 }
 
 select.dropdown-num {
-<<<<<<< HEAD
   background: transparent;
   border: transparent;
   font-family: poppins_light;
@@ -124,22 +67,9 @@
   padding-left: 10px;
   width: 56px;
   &.inactive {
+    background: $grey-light;
     border: $grey-mid;
-    background: $grey-light;
   }
-=======
-    border: transparent;
-    height: 25px;
-    width: 56px;
-    padding-left: 10px;
-    background: transparent;
-    font-family: poppins_light;
-    &.inactive {
-        border: $grey-mid;
-        background: $grey-light;
-    }
-
->>>>>>> a8605d36
 }
 
 /* Dropdown content (hidden by default) */
@@ -152,13 +82,6 @@
   width: 100%;
   /* Links inside the dropdown */
   ul, select {
-<<<<<<< HEAD
-=======
-    width: 200px;
-    padding-left: 28px;
-    padding-top: 0;
-    font-size: 11px;
->>>>>>> a8605d36
     border: none;
     display: table;
     font-size: 11px;
