--- conflicted
+++ resolved
@@ -31,13 +31,10 @@
 
 $grey-dark: rgba(0,0,0,0.8);
 
-<<<<<<< HEAD
 $trans-reg: 0.1s;
-=======
+
 $yellow-accent: #fff07c;
-
 $yellow-accent-fade: #FFFFC9;
->>>>>>> e4e8b94b
 
 @import 'reset';
 @import 'fonts';
