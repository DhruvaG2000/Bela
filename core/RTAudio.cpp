/*
 *  RTAudio.cpp
 *
 *  Central control code for hard real-time audio on BeagleBone Black
 *  using PRU and Xenomai Linux extensions. This code began as part
 *  of the Hackable Instruments project (EPSRC) at Queen Mary University
 *  of London, 2013-14.
 *
 *  (c) 2014 Victor Zappi and Andrew McPherson
 *  Queen Mary University of London
 */

//TODO: Improve error detection for Spi_Codec (i.e. evaluate return value)

//#define CTAG_FACE_8CH
<<<<<<< HEAD
//#define CTAG_BEAST_16CH
#if (defined(CTAG_BEAST_8CH) || defined(CTAG_BEAST_16CH))
#define CTAG
#endif
=======
#define CTAG_BEAST_16CH
>>>>>>> d5bab597

#include <stdio.h>
#include <stdlib.h>
#include <string.h>
#include <strings.h>
#include <math.h>
#include <algorithm>
#include <iostream>
#include <assert.h>
#include <vector>

#include <sys/mman.h>

#include "../include/Bela.h"

// Xenomai-specific includes
#if XENOMAI_MAJOR == 3
#include <xenomai/init.h>
#endif

#if defined(XENOMAI_SKIN_native)
#include <native/task.h>
#include <native/timer.h>
#include <rtdk.h>
#endif

#if defined(XENOMAI_SKIN_posix)
#if XENOMAI_MAJOR == 2
#include <rtdk.h> // for rt_print_auto_init()
#endif
#include <pthread.h>
#endif

#include "../include/xenomai_wraps.h"

#include "../include/PRU.h"
#include "../include/I2c_Codec.h"
#include "../include/Spi_Codec.h"
#include "../include/GPIOcontrol.h"
#include "../include/math_neon.h"

// ARM interrupt number for PRU event EVTOUT7
#define PRU_RTAUDIO_IRQ		21

using namespace std;

typedef struct _BelaHwConfig
{
	float audioSampleRate;
	unsigned int audioInChannels;
	unsigned int audioOutChannels;
	unsigned int analogInChannels;
	unsigned int analogOutChannels;
	AudioCodec* activeCodec;
	AudioCodec* disabledCodec;
} BelaHwConfig;

<<<<<<< HEAD
=======
typedef enum
{
	BelaCape,
	BelaMiniCape,
	CtagFace,
	CtagBeast,
	BelaModular,
	CtagFaceBelaCape,
	CtagBeastBelaCape,
} BelaHw;

>>>>>>> d5bab597
static I2c_Codec* gI2cCodec = NULL;
static Spi_Codec* gSpiCodec = NULL;
AudioCodec* gAudioCodec = NULL;

<<<<<<< HEAD
#ifdef CTAG
const char ctag_spidev_gpio_cs0[] = "/dev/spidev32766.0";
const char ctag_spidev_gpio_cs1[] = "/dev/spidev32766.1";
#endif /* CTAG */

=======
const char ctag_spidev_gpio_cs0[] = "/dev/spidev32766.0";
#ifdef CTAG_FACE_8CH
// if we want 4in/8out, but we actually have both a master and a slave cards
// installed, we then need to force the Spi driver NOT to detect the slave card,
// so we give it a NULL cs1
const char* ctag_spidev_gpio_cs1 = NULL;
#else
const char ctag_spidev_gpio_cs1[] = "/dev/spidev32766.1";
#endif

BelaHw Bela_detectHw()
{
	gI2cCodec;
	gSpiCodec;
#ifdef CTAG_FACE_8CH
	return CtagFace;
#elif defined(CTAG_BEAST_16CH)
	return CtagBeast;
#endif
	return BelaCape;

}
>>>>>>> d5bab597
int Bela_getHwConfig(BelaHw hw, BelaHwConfig* cfg)
{
	memset((void*)cfg, 0, sizeof(BelaHwConfig));
	// set audio codec
	switch(hw)
	{
<<<<<<< HEAD
		case BelaHw_Bela:
			//nobreak
		case BelaHw_BelaMini:
			//nobreak
		case BelaHw_Salt:
=======
		case BelaCape:
			//nobreak
		case BelaMiniCape:
			//nobreak
		case BelaModular:
>>>>>>> d5bab597
			//nobreak
			cfg->activeCodec = gI2cCodec;
			cfg->disabledCodec = gSpiCodec;
			break;
<<<<<<< HEAD
		case BelaHw_CtagFace:
			//nobreak
		case BelaHw_CtagFaceBela:
			//nobreak
		case BelaHw_CtagBeast:
			//nobreak
		case BelaHw_CtagBeastBela:
			cfg->activeCodec = gSpiCodec;
			cfg->disabledCodec = gI2cCodec;
			break;
		case BelaHw_NoHw:
=======
		case CtagFace:
			//nobreak
		case CtagFaceBelaCape:
			//nobreak
		case CtagBeast:
			//nobreak
		case CtagBeastBelaCape:
			cfg->activeCodec = gSpiCodec;
			cfg->disabledCodec = gI2cCodec;
			break;
>>>>>>> d5bab597
		default:
		return -1; // unrecognized hw
	}
	// set audio I/O
	switch(hw)
	{
<<<<<<< HEAD
		case BelaHw_Bela:
			//nobreak
		case BelaHw_BelaMini:
			//nobreak
		case BelaHw_Salt:
=======
		case BelaCape:
			//nobreak
		case BelaMiniCape:
			//nobreak
		case BelaModular:
>>>>>>> d5bab597
			cfg->audioInChannels = 2;
			cfg->audioOutChannels = 2;
			cfg->audioSampleRate = 44100;
			break;
<<<<<<< HEAD
		case BelaHw_CtagFace:
			//nobreak
		case BelaHw_CtagFaceBela:
			cfg->audioInChannels = 8;
			cfg->audioOutChannels = 8;
			cfg->audioSampleRate = 48000;
			break;
		case BelaHw_CtagBeast:
			//nobreak
		case BelaHw_CtagBeastBela:
			cfg->audioInChannels = 16;
			cfg->audioOutChannels = 16;
			cfg->audioSampleRate = 48000;
			break;
		case BelaHw_NoHw:
		default:
			return -1; // unrecognized hw
=======
		case CtagFace:
			//nobreak
		case CtagFaceBelaCape:
			cfg->audioInChannels = 4;
			cfg->audioOutChannels = 8;
			cfg->audioSampleRate = 48000;
			break;
		case CtagBeast:
			//nobreak
		case CtagBeastBelaCape:
			cfg->audioInChannels = 8;
			cfg->audioOutChannels = 16;
			cfg->audioSampleRate = 48000;
			break;
>>>>>>> d5bab597
	}
	// set analogs:
	switch(hw)
	{
<<<<<<< HEAD
		case BelaHw_Bela:
			//nobreak
		case BelaHw_Salt:
			//nobreak
		case BelaHw_CtagFaceBela:
			//nobreak
		case BelaHw_CtagBeastBela:
			cfg->analogInChannels = 8;
			cfg->analogOutChannels = 8;
			break;
		case BelaHw_BelaMini:
			cfg->analogInChannels = 8;
			break;
		case BelaHw_CtagFace:
			//nobreak
		case BelaHw_CtagBeast:
			//nobreak
		case BelaHw_NoHw:
=======
		case BelaCape:
			//nobreak
		case BelaModular:
			//nobreak
		case CtagFaceBelaCape:
			//nobreak
		case CtagBeastBelaCape:
			cfg->analogInChannels = 8;
			cfg->analogOutChannels = 8;
			break;
		case BelaMiniCape:
			cfg->analogInChannels = 8;
			break;
		case CtagFace:
			//nobreak
		case CtagBeast:
>>>>>>> d5bab597
			//nobreak
		default:
			break;
	}
	return 0;
}

// Real-time tasks and objects
#ifdef XENOMAI_SKIN_native
RT_TASK gRTAudioThread;
#endif
#ifdef XENOMAI_SKIN_posix
pthread_t gRTAudioThread;
#endif
#if XENOMAI_MAJOR == 3
int gXenomaiInited = 0;
#endif
static const char gRTAudioThreadName[] = "bela-audio";

PRU* gPRU = NULL;

int volatile gShouldStop = false; // Flag which tells the audio task to stop
int gRTAudioVerbose = 0; // Verbosity level for debugging

// general settings
static char gPRUFilename[MAX_PRU_FILENAME_LENGTH]; // Path to PRU binary file (internal code if empty)_
static int gAmplifierMutePin = -1;
static int gAmplifierShouldBeginMuted = 0;
static bool gHighPerformanceMode = 0;
static unsigned int gAudioThreadStackSize;
unsigned int gAuxiliaryTaskStackSize;

// Context which holds all the audio/sensor data passed to the render routines
InternalBelaContext gContext;

// User data passed in from main()
void *gUserData;
void (*gBelaRender)(BelaContext*, void*);
void (*gBelaCleanup)(BelaContext*, void*);

// initAudio() prepares the infrastructure for running PRU-based real-time
// audio, but does not actually start the calculations.
// periodSize indicates the number of audio frames per period: the analog period size
// will depend on the number of analog channels, in such a way that
// analogPeriodSize = 4*periodSize/numAnalogChannels
// In total, the audio latency in frames will be 2*periodSize,
// plus any latency inherent in the ADCs and DACs themselves.
// useAnalog indicates whether to enable the ADC and DAC or just use the audio codec.
// numAnalogChannels indicates how many ADC and DAC channels to use.
// userData is an opaque pointer which will be passed through to the setup()
// function for application-specific use
//
// Returns 0 on success.

int Bela_initAudio(BelaInitSettings *settings, void *userData)
{
	// Before we go ahead, let's check if Bela is alreadt running:
	// check if another real-time thread of the same name is already running.
	char command[200];
#if (XENOMAI_MAJOR == 2)
	char pathToXenomaiStat[] = "/proc/xenomai/stat";
#endif
#if (XENOMAI_MAJOR == 3)
	char pathToXenomaiStat[] = "/proc/xenomai/sched/stat";
#endif
	snprintf(command, 199, "grep %s %s", gRTAudioThreadName, pathToXenomaiStat);
	int ret = system(command);
	if(ret == 0)
	{
		fprintf(stderr, "Error: Bela is already running in another process. Cannot start.\n");
		return -1;
	}
#if (XENOMAI_MAJOR == 3)
	// initialize Xenomai with manual bootstrapping
	if(!gXenomaiInited)
	{
		int argc = 0;
		char *const *argv;
		xenomai_init(&argc, &argv);
		gXenomaiInited = 1;
	}
#endif
#if defined(XENOMAI_SKIN_native) || XENOMAI_MAJOR == 2
	rt_print_auto_init(1);
#endif

	// reset this, in case it has been set before
	gShouldStop = 0;
	gAudioThreadStackSize = settings->audioThreadStackSize;
	gAuxiliaryTaskStackSize = settings->auxiliaryTaskStackSize;

	// First check if there's a Bela program already running on the board.
	// We can't have more than one instance at a time, but we can tell via
	// the Xenomai task info. We expect the rt_task_bind call to fail so if it
	// doesn't then it means something else is running.
	if(!settings->render)
	{
		fprintf(stderr, "Error: no audio callback defined. Make sure you set settings->render to point to your audio callback\n");
		return -1;
	}
	gBelaRender = settings->render;
	gBelaCleanup = settings->cleanup;
	
	// Sanity checks
	if(settings->pruNumber < 0 || settings->pruNumber > 1) {
		fprintf(stderr, "Invalid PRU number %d \n", settings->pruNumber);
		return -1;
	}
	if(settings->pruNumber != 1 && settings->numMuxChannels != 0) {
		fprintf(stderr,  "Incompatible settings: multiplexer can only be run using PRU 1\n");
		return -1;
	}
	
	enable_runfast();

	Bela_setVerboseLevel(settings->verbose);
	strncpy(gPRUFilename, settings->pruFilename, MAX_PRU_FILENAME_LENGTH);
	gUserData = userData;

	gHighPerformanceMode = settings->highPerformanceMode;
	if(gRTAudioVerbose && gHighPerformanceMode) {
		printf("Starting in high-performance mode\n");
	}

	// Initialise context data structure
	memset(&gContext, 0, sizeof(InternalBelaContext));

	if(gRTAudioVerbose) {
		printf("Starting with period size %d ;", settings->periodSize);
		if(settings->useAnalog)
			printf("analog enabled\n");
		else
			printf("analog disabled\n");
		printf("DAC level %f dB; ADC level %f dB; headphone level %f dB\n", settings->dacLevel, settings->adcLevel, settings->headphoneLevel);
		if(settings->beginMuted)
			printf("Beginning with speaker muted\n");
	}

	// Prepare GPIO pins for amplifier mute and status LED
	if(settings->ampMutePin >= 0) {
		gAmplifierMutePin = settings->ampMutePin;
		gAmplifierShouldBeginMuted = settings->beginMuted;

		if(gpio_export(settings->ampMutePin)) {
			if(gRTAudioVerbose)
				fprintf(stderr, "Warning: couldn't export amplifier mute pin %d\n", settings->ampMutePin);
		}
		if(gpio_set_dir(settings->ampMutePin, OUTPUT_PIN)) {
			if(gRTAudioVerbose)
				fprintf(stderr, "Couldn't set direction on amplifier mute pin\n");
			return -1;
		}
		if(gpio_set_value(settings->ampMutePin, LOW)) {
			if(gRTAudioVerbose)
				fprintf(stderr, "Couldn't set value on amplifier mute pin\n");
			return -1;
		}
	}

	if(settings->numAnalogInChannels != settings->numAnalogOutChannels){
		fprintf(stderr, "Error: TODO: a different number of channels for inputs and outputs is not yet supported\n");
		return 1;
	}
	unsigned int numAnalogChannels = settings->numAnalogInChannels;
	// Limit the analog channels to sane values
	if(numAnalogChannels != 2
		&& numAnalogChannels != 4
		&& numAnalogChannels != 8) {
			fprintf(stderr,"Invalid number of analog channels: %u. Valid values are 2, 4, 8.\n", numAnalogChannels);
			return -1;
	}

<<<<<<< HEAD
#ifdef CTAG
	// TODO: make the failure less verbose
	gSpiCodec = new Spi_Codec(ctag_spidev_gpio_cs0, ctag_spidev_gpio_cs1);
#endif /* CTAG */
=======
	gSpiCodec = new Spi_Codec(ctag_spidev_gpio_cs0, ctag_spidev_gpio_cs1);
>>>>>>> d5bab597
	gI2cCodec = new I2c_Codec(2, settings->codecI2CAddress); // TODO: this may fail (e.g.: Bela cape not present, or broken codec)
								//, where would we find out? in Bela_detectHw(), I guess

	// Initialise the rendering environment: sample rates, frame counts, numbers of channels
	BelaHw belaHw = Bela_detectHw();
	BelaHwConfig cfg;
	if(Bela_getHwConfig(belaHw, &cfg))
	{
		fprintf(stderr, "Unrecognized Bela hardware: is a cape connected?\n");
<<<<<<< HEAD
		return 1;
=======
>>>>>>> d5bab597
	}
	gContext.audioSampleRate = cfg.audioSampleRate;
	gContext.audioInChannels = cfg.audioInChannels;
	gContext.audioOutChannels = cfg.audioOutChannels;
<<<<<<< HEAD
	gContext.audioFrames = settings->periodSize;
	gAudioCodec = cfg.activeCodec;
	if(cfg.disabledCodec)
	{
#ifdef CTAG
	// TODO: make the failure less verbose
		cfg.disabledCodec->disable(); // Put unused codec in high impedance state
#endif /* CTAG */
	}

	if(settings->useAnalog && (cfg.analogInChannels || cfg.analogOutChannels)) {

		// TODO: a different number of channels for inputs and outputs is not yet supported
		gContext.analogFrames = gContext.audioFrames * 4 / settings->numAnalogInChannels;
		gContext.analogOutChannels = std::min((int)cfg.analogOutChannels, settings->numAnalogOutChannels);
		gContext.analogInChannels = std::min((int)cfg.analogInChannels, settings->numAnalogInChannels);
=======
	gAudioCodec = cfg.activeCodec;
	if(cfg.disabledCodec)
	{
		cfg.disabledCodec->disable(); // Put unused codec in high impedance state
	}

	if(settings->useAnalog) {
		gContext.audioFrames = settings->periodSize;

		// TODO: a different number of channels for inputs and outputs is not yet supported
		gContext.analogFrames = gContext.audioFrames * 4 / settings->numAnalogInChannels;
		//TODO: validate num of analog channels depending on how many we have available
		gContext.analogInChannels = settings->numAnalogInChannels;
		gContext.analogOutChannels = settings->numAnalogOutChannels;
>>>>>>> d5bab597
		unsigned int numAnalogChannelsForSampleRate = settings->numAnalogInChannels;
		gContext.analogSampleRate = gContext.audioSampleRate * 4.0 / (float)numAnalogChannelsForSampleRate;
		
		gContext.audioExpanderEnabled = (settings->audioExpanderInputs & 0xFFFF) |
										((settings->audioExpanderOutputs & 0xFFFF) << 16);
	}
	else {
		gContext.analogFrames = 0;
		gContext.analogInChannels = 0;
		gContext.analogOutChannels = 0;
		gContext.analogSampleRate = 0;
		gContext.audioExpanderEnabled = 0;
	}

	if(gContext.analogOutChannels && (gContext.analogInChannels != gContext.analogOutChannels)){
		fprintf(stderr, "TODO: a different number of channels for analog inputs and outputs is not yet supported (unless outputs are 0)\n");
		return -1;
	}
	unsigned int analogChannels = gContext.analogInChannels;
	// Sanity check the combination of channels and period size
	if( analogChannels != 0 && ((analogChannels <= 4 && gContext.analogFrames < 2) ||
			(analogChannels <= 2 && gContext.analogFrames < 4)) )
	{
		fprintf(stderr,"Error: %u analog channels and period size of %d not supported.\n", analogChannels, gContext.analogFrames);
		return 1;
	}

	// For now, digital frame rate is equal to audio frame rate
	if(settings->useDigital) {
		gContext.digitalFrames = gContext.audioFrames;
		gContext.digitalSampleRate = gContext.audioSampleRate;
		gContext.digitalChannels = settings->numDigitalChannels;
	}
	else {
		gContext.digitalFrames = 0;
		gContext.digitalSampleRate = 0;
		gContext.digitalChannels = 0;
	}

	// Set flags based on init settings
	if(settings->interleave){
		gContext.flags |= BELA_FLAG_INTERLEAVED;
	}

	if(settings->analogOutputsPersist)
		gContext.flags |= BELA_FLAG_ANALOG_OUTPUTS_PERSIST;

	if(settings->detectUnderruns)
		gContext.flags |= BELA_FLAG_DETECT_UNDERRUNS;

	// Use PRU for audio
<<<<<<< HEAD
	gPRU = new PRU(&gContext);
=======
	gPRU = new PRU(&gContext, gAudioCodec);
>>>>>>> d5bab597

	// Get the PRU memory buffers ready to go
	if(gPRU->initialise(belaHw, settings->pruNumber, settings->uniformSampleRate,
                                settings->numMuxChannels, settings->enableCapeButtonMonitoring, settings->enableLED)) {
		fprintf(stderr, "Error: unable to initialise PRU\n");
		return 1;
	}

	if(gAudioCodec->initCodec()) {
		cerr << "Error: unable to initialise audio codec\n";
		return 1;
	}

<<<<<<< HEAD
=======
	if(gAudioCodec->initCodec()) {
		cerr << "Error: unable to initialise audio codec\n";
		return 1;
	}

>>>>>>> d5bab597
	// Set default volume levels
	Bela_setDACLevel(settings->dacLevel);
	Bela_setADCLevel(settings->adcLevel);
	// TODO: add more argument checks
	for(int n = 0; n < 2; n++){
		if(settings->pgaGain[n] > 59.5){
			fprintf(stderr, "PGA gain out of range [0,59.5] for channel %d: %fdB\n", n, settings->pgaGain[n]);
			exit(1);
		}
		Bela_setPgaGain(settings->pgaGain[n], n);
	}
	Bela_setHeadphoneLevel(settings->headphoneLevel);

	// Call the user-defined initialisation function
	if(settings->setup && !(*settings->setup)((BelaContext *)&gContext, userData)) {
		fprintf(stderr, "Couldn't initialise audio rendering\n");
		return 1;
	}
	return 0;
}

// audioLoop() is the main function which starts the PRU audio code
// and then transfers control to the PRU object. The PRU object in
// turn will call the audio render() callback function every time
// there is new data to process.

void audioLoop(void *)
{
	if(gRTAudioVerbose==1)
		rt_printf("_________________Audio Thread!\n");

	// All systems go. Run the loop; it will end when gShouldStop is set to 1
	gPRU->loop(gUserData, gBelaRender, gHighPerformanceMode);
	// Now clean up
	// gPRU->waitForFinish();
	gPRU->disable();
	gAudioCodec->stopAudio();
	gPRU->cleanupGPIO();

	if(gRTAudioVerbose == 1)
		rt_printf("audio thread ended\n");
}

static int startAudioInline(){
	// make sure we have everything
	assert(gAudioCodec != 0 && gPRU != 0);

	// power up and initialize audio codec
	if(gAudioCodec->startAudio(0)) {
		fprintf(stderr, "Error: unable to start I2C audio codec\n");
		return -1;
	}

	// initialize and run the PRU
	if(gPRU->start(gPRUFilename)) {
		fprintf(stderr, "Error: unable to start PRU from %s\n", gPRUFilename[0] ? "embedded binary" : gPRUFilename);
		return -1;
	}

	if(!gAmplifierShouldBeginMuted) {
		// First unmute the amplifier
		if(Bela_muteSpeakers(0)) {
			if(gRTAudioVerbose)
				rt_printf("Warning: couldn't set value (high) on amplifier mute pin\n");
		}
	}

	// ready to go
	gShouldStop = 0;
	return 0;
}

int Bela_runInSameThread()
{
#ifdef XENOMAI_SKIN_native
	RT_TASK thisTask;
	int ret = 0;

	// do the initialization
	ret = startAudioInline();
	if(ret < 0)
		return ret;

	// turn the current thread into a Xenomai task: we become the audio thread
	ret = rt_task_shadow(&thisTask, gRTAudioThreadName, BELA_AUDIO_PRIORITY, T_JOINABLE | T_FPU);
	if(ret == -EBUSY){
	// task already is a Xenomai task:
	// let's only re-adjust the priority
		ret = rt_task_set_priority(&thisTask, BELA_AUDIO_PRIORITY);
	}

	if(ret < 0)
	{
		fprintf(stderr, "Error: unable to shadow Xenomai audio thread: %s \n", strerror(-ret));
		return ret;	
	}

	ret = Bela_startAllAuxiliaryTasks();
	if(ret < 0)
		return ret;

	// this starts the infinite loop that can only be broken out of
	// by setting gShouldStop = 1
	audioLoop(NULL);

	// Once you get out of it, stop properly (in case you didn't already):
	Bela_stopAudio();
	return ret;
#endif
#ifdef XENOMAI_SKIN_posix
	fprintf(stderr, "Turning the current thread into the audio thread is not supported with the POSIX skin.\n");
	exit(1);
#endif
}

int Bela_startAudio()
{
	// Create audio thread with high Xenomai priority
	unsigned int stackSize = gAudioThreadStackSize;
	int ret;
#ifdef XENOMAI_SKIN_native
	if(ret = rt_task_create(&gRTAudioThread, gRTAudioThreadName, stackSize, BELA_AUDIO_PRIORITY, T_JOINABLE | T_FPU))
	{
		  fprintf(stderr,"Error: unable to create Xenomai audio thread: %s \n" ,strerror(-ret));
		  return -1;
	}
#endif

	ret = startAudioInline();
	if(ret < 0)
		return ret;

	// Start all RT threads
#ifdef XENOMAI_SKIN_native
	if(ret = rt_task_start(&gRTAudioThread, &audioLoop, 0))
	{
		fprintf(stderr,"Error: unable to start Xenomai audio thread: %s \n" ,strerror(-ret));
      		return -1;
	}
#endif
#ifdef XENOMAI_SKIN_posix
	ret = create_and_start_thread(&gRTAudioThread, gRTAudioThreadName, BELA_AUDIO_PRIORITY, stackSize, (pthread_callback_t*)audioLoop, NULL);
	if(ret)
	{
		fprintf(stderr, "Error: unable to start Xenomai audio thread: %d %s\n", ret, strerror(-ret));
		return -1;
	}
#endif

	ret = Bela_startAllAuxiliaryTasks();
	return ret;
}

// Stop the PRU-based audio from running and wait
// for the tasks to complete before returning.

void Bela_stopAudio()
{
	// Tell audio thread to stop (if this hasn't been done already)
	gShouldStop = true;

	if(gRTAudioVerbose)
		printf("Stopping audio...\n");

	// Now wait for threads to respond and actually stop...
#ifdef XENOMAI_SKIN_native
	rt_task_join(&gRTAudioThread);
#endif
#ifdef XENOMAI_SKIN_posix
	void* threadReturnValue;
	int ret = __wrap_pthread_join(gRTAudioThread, &threadReturnValue);
	if(ret)
	{
		fprintf(stderr, "Failed to join audio thread: (%d) %s\n", ret, strerror(ret));
	}
#endif

	Bela_stopAllAuxiliaryTasks();
}

// Free any resources associated with PRU real-time audio
void Bela_cleanupAudio()
{
	if(gBelaCleanup)
		(*gBelaCleanup)((BelaContext *)&gContext, gUserData);

	disable_runfast();
	// Shut down the prussdrv system
	gPRU->exitPRUSS();

	// Clean up the auxiliary tasks
	void Bela_deleteAllAuxiliaryTasks();

	// Delete the audio task
#ifdef XENOMAI_SKIN_native
	rt_task_delete(&gRTAudioThread);
#endif

	if(gPRU != 0)
		delete gPRU;
	if(gAudioCodec != 0)
		delete gAudioCodec;

	if(gAmplifierMutePin >= 0)
		gpio_unexport(gAmplifierMutePin);
	gAmplifierMutePin = -1;
}

// Set the level of the DAC; affects all outputs (headphone, line, speaker)
// 0dB is the maximum, -63.5dB is the minimum; 0.5dB steps
int Bela_setDACLevel(float decibels)
{
	if(gAudioCodec == 0)
		return -1;
	return gAudioCodec->setDACVolume((int)floorf(decibels * 2.0 + 0.5));

	return 0;
}

// Set the level of the ADC
// 0dB is the maximum, -12dB is the minimum; 1.5dB steps
int Bela_setADCLevel(float decibels)
{

	if(gAudioCodec == 0)
		return -1;
	return gAudioCodec->setADCVolume((int)floorf(decibels * 2.0 + 0.5));
}

// Set the level of the Programmable Gain Amplifier
// 59.5dB is maximum, 0dB is minimum; 0.5dB steps
int Bela_setPgaGain(float decibels, int channel){

	if(gAudioCodec == 0)
		return -1;
	return gAudioCodec->setPga(decibels, channel);
}

// Set the level of the onboard headphone amplifier; affects headphone
// output only (not line out or speaker)
// 0dB is the maximum, -63.5dB is the minimum; 0.5dB steps
int Bela_setHeadphoneLevel(float decibels)
{

	if(gAudioCodec == 0)
		return -1;
	return gAudioCodec->setHPVolume((int)floorf(decibels * 2.0 + 0.5));
}

// Mute or unmute the onboard speaker amplifiers
// mute == 0 means unmute; otherwise mute
// Returns 0 on success
int Bela_muteSpeakers(int mute)
{
	//TODO: Nothing to be done for CTAG audio cards
	int pinValue = mute ? LOW : HIGH;

	// Check that we have an enabled pin for controlling the mute
	if(gAmplifierMutePin < 0)
		return -1;

	return gpio_set_value(gAmplifierMutePin, pinValue);
}

void Bela_getVersion(int* major, int* minor, int* bugfix)
{
	*major = BELA_MAJOR_VERSION;
	*minor = BELA_MINOR_VERSION;
	*bugfix = BELA_BUGFIX_VERSION;
}

// Set the verbosity level
void Bela_setVerboseLevel(int level)
{
	gRTAudioVerbose = level;
}<|MERGE_RESOLUTION|>--- conflicted
+++ resolved
@@ -13,14 +13,10 @@
 //TODO: Improve error detection for Spi_Codec (i.e. evaluate return value)
 
 //#define CTAG_FACE_8CH
-<<<<<<< HEAD
 //#define CTAG_BEAST_16CH
 #if (defined(CTAG_BEAST_8CH) || defined(CTAG_BEAST_16CH))
 #define CTAG
 #endif
-=======
-#define CTAG_BEAST_16CH
->>>>>>> d5bab597
 
 #include <stdio.h>
 #include <stdlib.h>
@@ -78,31 +74,10 @@
 	AudioCodec* disabledCodec;
 } BelaHwConfig;
 
-<<<<<<< HEAD
-=======
-typedef enum
-{
-	BelaCape,
-	BelaMiniCape,
-	CtagFace,
-	CtagBeast,
-	BelaModular,
-	CtagFaceBelaCape,
-	CtagBeastBelaCape,
-} BelaHw;
-
->>>>>>> d5bab597
 static I2c_Codec* gI2cCodec = NULL;
 static Spi_Codec* gSpiCodec = NULL;
 AudioCodec* gAudioCodec = NULL;
 
-<<<<<<< HEAD
-#ifdef CTAG
-const char ctag_spidev_gpio_cs0[] = "/dev/spidev32766.0";
-const char ctag_spidev_gpio_cs1[] = "/dev/spidev32766.1";
-#endif /* CTAG */
-
-=======
 const char ctag_spidev_gpio_cs0[] = "/dev/spidev32766.0";
 #ifdef CTAG_FACE_8CH
 // if we want 4in/8out, but we actually have both a master and a slave cards
@@ -112,44 +87,21 @@
 #else
 const char ctag_spidev_gpio_cs1[] = "/dev/spidev32766.1";
 #endif
-
-BelaHw Bela_detectHw()
-{
-	gI2cCodec;
-	gSpiCodec;
-#ifdef CTAG_FACE_8CH
-	return CtagFace;
-#elif defined(CTAG_BEAST_16CH)
-	return CtagBeast;
-#endif
-	return BelaCape;
-
-}
->>>>>>> d5bab597
 int Bela_getHwConfig(BelaHw hw, BelaHwConfig* cfg)
 {
 	memset((void*)cfg, 0, sizeof(BelaHwConfig));
 	// set audio codec
 	switch(hw)
 	{
-<<<<<<< HEAD
 		case BelaHw_Bela:
 			//nobreak
 		case BelaHw_BelaMini:
 			//nobreak
 		case BelaHw_Salt:
-=======
-		case BelaCape:
-			//nobreak
-		case BelaMiniCape:
-			//nobreak
-		case BelaModular:
->>>>>>> d5bab597
 			//nobreak
 			cfg->activeCodec = gI2cCodec;
 			cfg->disabledCodec = gSpiCodec;
 			break;
-<<<<<<< HEAD
 		case BelaHw_CtagFace:
 			//nobreak
 		case BelaHw_CtagFaceBela:
@@ -161,42 +113,21 @@
 			cfg->disabledCodec = gI2cCodec;
 			break;
 		case BelaHw_NoHw:
-=======
-		case CtagFace:
-			//nobreak
-		case CtagFaceBelaCape:
-			//nobreak
-		case CtagBeast:
-			//nobreak
-		case CtagBeastBelaCape:
-			cfg->activeCodec = gSpiCodec;
-			cfg->disabledCodec = gI2cCodec;
-			break;
->>>>>>> d5bab597
 		default:
 		return -1; // unrecognized hw
 	}
 	// set audio I/O
 	switch(hw)
 	{
-<<<<<<< HEAD
 		case BelaHw_Bela:
 			//nobreak
 		case BelaHw_BelaMini:
 			//nobreak
 		case BelaHw_Salt:
-=======
-		case BelaCape:
-			//nobreak
-		case BelaMiniCape:
-			//nobreak
-		case BelaModular:
->>>>>>> d5bab597
 			cfg->audioInChannels = 2;
 			cfg->audioOutChannels = 2;
 			cfg->audioSampleRate = 44100;
 			break;
-<<<<<<< HEAD
 		case BelaHw_CtagFace:
 			//nobreak
 		case BelaHw_CtagFaceBela:
@@ -214,27 +145,10 @@
 		case BelaHw_NoHw:
 		default:
 			return -1; // unrecognized hw
-=======
-		case CtagFace:
-			//nobreak
-		case CtagFaceBelaCape:
-			cfg->audioInChannels = 4;
-			cfg->audioOutChannels = 8;
-			cfg->audioSampleRate = 48000;
-			break;
-		case CtagBeast:
-			//nobreak
-		case CtagBeastBelaCape:
-			cfg->audioInChannels = 8;
-			cfg->audioOutChannels = 16;
-			cfg->audioSampleRate = 48000;
-			break;
->>>>>>> d5bab597
 	}
 	// set analogs:
 	switch(hw)
 	{
-<<<<<<< HEAD
 		case BelaHw_Bela:
 			//nobreak
 		case BelaHw_Salt:
@@ -253,24 +167,6 @@
 		case BelaHw_CtagBeast:
 			//nobreak
 		case BelaHw_NoHw:
-=======
-		case BelaCape:
-			//nobreak
-		case BelaModular:
-			//nobreak
-		case CtagFaceBelaCape:
-			//nobreak
-		case CtagBeastBelaCape:
-			cfg->analogInChannels = 8;
-			cfg->analogOutChannels = 8;
-			break;
-		case BelaMiniCape:
-			cfg->analogInChannels = 8;
-			break;
-		case CtagFace:
-			//nobreak
-		case CtagBeast:
->>>>>>> d5bab597
 			//nobreak
 		default:
 			break;
@@ -443,14 +339,10 @@
 			return -1;
 	}
 
-<<<<<<< HEAD
 #ifdef CTAG
 	// TODO: make the failure less verbose
 	gSpiCodec = new Spi_Codec(ctag_spidev_gpio_cs0, ctag_spidev_gpio_cs1);
 #endif /* CTAG */
-=======
-	gSpiCodec = new Spi_Codec(ctag_spidev_gpio_cs0, ctag_spidev_gpio_cs1);
->>>>>>> d5bab597
 	gI2cCodec = new I2c_Codec(2, settings->codecI2CAddress); // TODO: this may fail (e.g.: Bela cape not present, or broken codec)
 								//, where would we find out? in Bela_detectHw(), I guess
 
@@ -460,15 +352,11 @@
 	if(Bela_getHwConfig(belaHw, &cfg))
 	{
 		fprintf(stderr, "Unrecognized Bela hardware: is a cape connected?\n");
-<<<<<<< HEAD
 		return 1;
-=======
->>>>>>> d5bab597
 	}
 	gContext.audioSampleRate = cfg.audioSampleRate;
 	gContext.audioInChannels = cfg.audioInChannels;
 	gContext.audioOutChannels = cfg.audioOutChannels;
-<<<<<<< HEAD
 	gContext.audioFrames = settings->periodSize;
 	gAudioCodec = cfg.activeCodec;
 	if(cfg.disabledCodec)
@@ -485,22 +373,6 @@
 		gContext.analogFrames = gContext.audioFrames * 4 / settings->numAnalogInChannels;
 		gContext.analogOutChannels = std::min((int)cfg.analogOutChannels, settings->numAnalogOutChannels);
 		gContext.analogInChannels = std::min((int)cfg.analogInChannels, settings->numAnalogInChannels);
-=======
-	gAudioCodec = cfg.activeCodec;
-	if(cfg.disabledCodec)
-	{
-		cfg.disabledCodec->disable(); // Put unused codec in high impedance state
-	}
-
-	if(settings->useAnalog) {
-		gContext.audioFrames = settings->periodSize;
-
-		// TODO: a different number of channels for inputs and outputs is not yet supported
-		gContext.analogFrames = gContext.audioFrames * 4 / settings->numAnalogInChannels;
-		//TODO: validate num of analog channels depending on how many we have available
-		gContext.analogInChannels = settings->numAnalogInChannels;
-		gContext.analogOutChannels = settings->numAnalogOutChannels;
->>>>>>> d5bab597
 		unsigned int numAnalogChannelsForSampleRate = settings->numAnalogInChannels;
 		gContext.analogSampleRate = gContext.audioSampleRate * 4.0 / (float)numAnalogChannelsForSampleRate;
 		
@@ -552,11 +424,7 @@
 		gContext.flags |= BELA_FLAG_DETECT_UNDERRUNS;
 
 	// Use PRU for audio
-<<<<<<< HEAD
-	gPRU = new PRU(&gContext);
-=======
 	gPRU = new PRU(&gContext, gAudioCodec);
->>>>>>> d5bab597
 
 	// Get the PRU memory buffers ready to go
 	if(gPRU->initialise(belaHw, settings->pruNumber, settings->uniformSampleRate,
@@ -570,14 +438,6 @@
 		return 1;
 	}
 
-<<<<<<< HEAD
-=======
-	if(gAudioCodec->initCodec()) {
-		cerr << "Error: unable to initialise audio codec\n";
-		return 1;
-	}
-
->>>>>>> d5bab597
 	// Set default volume levels
 	Bela_setDACLevel(settings->dacLevel);
 	Bela_setADCLevel(settings->adcLevel);
