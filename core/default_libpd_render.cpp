/*
 * render.cpp
 *
 *  Created on: Oct 24, 2014
 *      Author: parallels
 */

#include <Bela.h>
#include <DigitalChannelManager.h>
#include <cmath>
#include <I2c_Codec.h>
#include <PRU.h>
#include <stdio.h>
#include <libpd/z_libpd.h>
#include <libpd/s_stuff.h>
#include <UdpServer.h>
#include <Midi.h>
#include <Scope.h>

// if you are 100% sure of what value was used to compile libpd/puredata, then
// you could #define gBufLength instead of getting it at runtime. It has proved to give some 0.3%
// performance boost when it is 8 (thanks to vectorize optimizations I guess).
int gBufLength;

float* gInBuf;
float* gOutBuf;
#define PARSE_MIDI
static std::vector<Midi*> midi;
std::vector<const char*> gMidiPortNames;

static unsigned int getPortChannel(int* channel){
	unsigned int port = 0;
	while(*channel > 16){
		*channel -= 16;
		port += 1;
    }
	if(port >= midi.size()){
		// if the port number exceeds the number of ports available, send out
		// of the first port 
		rt_fprintf(stderr, "Port out of range, using port 0 instead\n");
		port = 0;
	}
	return port;
}

void Bela_MidiOutNoteOn(int channel, int pitch, int velocity) {
	int port = getPortChannel(&channel);
	rt_printf("noteout _ port: %d, channel: %d, pitch: %d, velocity %d\n", port, channel, pitch, velocity);
	midi[port]->writeNoteOn(channel, pitch, velocity);
}

void Bela_MidiOutControlChange(int channel, int controller, int value) {
	int port = getPortChannel(&channel);
	rt_printf("ctlout _ port: %d, channel: %d, controller: %d, value: %d\n", port, channel, controller, value);
	midi[port]->writeControlChange(channel, controller, value);
}

void Bela_MidiOutProgramChange(int channel, int program) {
	int port = getPortChannel(&channel);
	rt_printf("pgmout _ port: %d, channel: %d, program: %d\n", port, channel, program);
	midi[port]->writeProgramChange(channel, program);
}

void Bela_MidiOutPitchBend(int channel, int value) {
	int port = getPortChannel(&channel);
	rt_printf("bendout _ port: %d, channel: %d, value: %d\n", port, channel, value);
	midi[port]->writePitchBend(channel, value);
}

void Bela_MidiOutAftertouch(int channel, int pressure){
	int port = getPortChannel(&channel);
	rt_printf("touchout _ port: %d, channel: %d, pressure: %d\n", port, channel, pressure);
	midi[port]->writeChannelPressure(channel, pressure);
}

void Bela_MidiOutPolyAftertouch(int channel, int pitch, int pressure){
	int port = getPortChannel(&channel);
	rt_printf("polytouchout _ port: %d, channel: %d, pitch: %d, pressure: %d\n", port, channel, pitch, pressure);
	midi[port]->writePolyphonicKeyPressure(channel, pitch, pressure);
}

void Bela_MidiOutByte(int port, int byte){
	printf("port: %d, byte: %d\n", port, byte);
	if(port > (int)midi.size()){
		// if the port is out of range, redirect to the first port.
		rt_fprintf(stderr, "Port out of range, using port 0 instead\n");
		port = 0;
	}
	midi[port]->writeOutput(byte);
}

void Bela_printHook(const char *recv){
	rt_printf("%s", recv);
}

static DigitalChannelManager dcm;

void sendDigitalMessage(bool state, unsigned int delay, void* receiverName){
	libpd_float((char*)receiverName, (float)state);
//	rt_printf("%s: %d\n", (char*)receiverName, state);
}

#define LIBPD_DIGITAL_OFFSET 11 // digitals are preceded by 2 audio and 8 analogs (even if using a different number of analogs)

void Bela_messageHook(const char *source, const char *symbol, int argc, t_atom *argv){
	if(strcmp(source, "bela_setDigital") == 0){
		// symbol is the direction, argv[0] is the channel, argv[1] (optional)
		// is signal("sig" or "~") or message("message", default) rate
		bool isMessageRate = true; // defaults to message rate
		bool direction = 0; // initialize it just to avoid the compiler's warning
		bool disable = false;
		if(strcmp(symbol, "in") == 0){
			direction = INPUT;
		} else if(strcmp(symbol, "out") == 0){
			direction = OUTPUT;
		} else if(strcmp(symbol, "disable") == 0){
			disable = true;
		} else {
			return;
		}
		if(argc == 0){
			return;
		} else if (libpd_is_float(&argv[0]) == false){
			return;
		}
		int channel = libpd_get_float(&argv[0]) - LIBPD_DIGITAL_OFFSET;
		if(disable == true){
			dcm.unmanage(channel);
			return;
		}
		if(argc >= 2){
			t_atom* a = &argv[1];
			if(libpd_is_symbol(a)){
				char *s = libpd_get_symbol(a);
				if(strcmp(s, "~") == 0  || strncmp(s, "sig", 3) == 0){
					isMessageRate = false;
				}
			}
		}
		dcm.manage(channel, direction, isMessageRate);
	}
}

void Bela_floatHook(const char *source, float value){
	// let's make this as optimized as possible for built-in digital Out parsing
	// the built-in digital receivers are of the form "bela_digitalOutXX" where XX is between 11 and 26
	static int prefixLength = 15; // strlen("bela_digitalOut")
	if(strncmp(source, "bela_digitalOut", prefixLength)==0){
		if(source[prefixLength] != 0){ //the two ifs are used instead of if(strlen(source) >= prefixLength+2)
			if(source[prefixLength + 1] != 0){
				// quickly convert the suffix to integer, assuming they are numbers, avoiding to call atoi
				int receiver = ((source[prefixLength] - 48) * 10);
				receiver += (source[prefixLength+1] - 48);
				unsigned int channel = receiver - 11; // go back to the actual Bela digital channel number
				if(channel < 16){ //16 is the hardcoded value for the number of digital channels
					dcm.setValue(channel, value);
				}
			}
		}
	}
}

char receiverNames[16][21]={
	{"bela_digitalIn11"},{"bela_digitalIn12"},{"bela_digitalIn13"},{"bela_digitalIn14"},{"bela_digitalIn15"},
	{"bela_digitalIn16"},{"bela_digitalIn17"},{"bela_digitalIn18"},{"bela_digitalIn19"},{"bela_digitalIn20"},
	{"bela_digitalIn21"},{"bela_digitalIn22"},{"bela_digitalIn23"},{"bela_digitalIn24"},{"bela_digitalIn25"},
	{"bela_digitalIn26"}
};

static unsigned int gAnalogChannelsInUse;
static unsigned int gLibpdBlockSize;
// 2 audio + (up to)8 analog + (up to) 16 digital + 4 scope outputs
static const unsigned int gChannelsInUse = 30;
//static const unsigned int gFirstAudioChannel = 0;
static const unsigned int gFirstAnalogChannel = 2;
static const unsigned int gFirstDigitalChannel = 10;
static const unsigned int gFirstScopeChannel = 26;
static char multiplexerArray[] = {"bela_multiplexer"};
static int multiplexerArraySize = 0;
static bool pdMultiplexerActive = false;

Scope scope;
unsigned int gScopeChannelsInUse = 4;
float* gScopeOut;
void* gPatch;
bool setup(BelaContext *context, void *userData)
{
	// add here other devices you need 
	gMidiPortNames.push_back("hw:1,0,0");
	//gMidiPortNames.push_back("hw:0,0,0");
	//gMidiPortNames.push_back("hw:1,0,1");

    scope.setup(gScopeChannelsInUse, context->audioSampleRate);
    gScopeOut = new float[gScopeChannelsInUse];

	// Check first of all if file exists. Will actually open it later.
	char file[] = "_main.pd";
	char folder[] = "./";
	unsigned int strSize = strlen(file) + strlen(folder) + 1;
	char* str = (char*)malloc(sizeof(char) * strSize);
	snprintf(str, strSize, "%s%s", folder, file);
	if(access(str, F_OK) == -1 ) {
		printf("Error file %s/%s not found. The %s file should be your main patch.\n", folder, file, file);
		return false;
	}
	if(context->analogInChannels != context->analogOutChannels ||
			context->audioInChannels != context->audioOutChannels){
		printf("This project requires the number of inputs and the number of outputs to be the same\n");
		return false;
	}
	// analog setup
	gAnalogChannelsInUse = context->analogInChannels;

	// digital setup
	dcm.setCallback(sendDigitalMessage);
	if(context->digitalChannels > 0){
		for(unsigned int ch = 0; ch < context->digitalChannels; ++ch){
			dcm.setCallbackArgument(ch, receiverNames[ch]);
		}
	}
	printf("Trying to open MIDI devices...\n");
	midi.resize(gMidiPortNames.size());
	for(unsigned int n = 0; n < midi.size(); ++n){
		midi[n] = new Midi();
		const char* name = gMidiPortNames[n];
		midi[n]->readFrom(name);
		midi[n]->writeTo(name);
#ifdef PARSE_MIDI
		midi[n]->enableParser(true);
#else
		midi[n]->enableParser(false);
#endif /* PARSE_MIDI */
	}
	printf("...done opening MIDI devices\n");
//	udpServer.bindToPort(1234);

	gLibpdBlockSize = libpd_blocksize();
	// check that we are not running with a blocksize smaller than gLibPdBlockSize
	// We could still make it work, but the load would be executed unevenly between calls to render
	if(context->audioFrames < gLibpdBlockSize){
		fprintf(stderr, "Error: minimum block size must be %d\n", gLibpdBlockSize);
		return false;
	}
	// set hooks before calling libpd_init
	if(midi.size() > 0){
		// do not register callbacks if no MIDI device is in use.
		libpd_set_printhook(Bela_printHook);
		libpd_set_floathook(Bela_floatHook);
		libpd_set_messagehook(Bela_messageHook);
		libpd_set_noteonhook(Bela_MidiOutNoteOn);
		libpd_set_controlchangehook(Bela_MidiOutControlChange);
		libpd_set_programchangehook(Bela_MidiOutProgramChange);
		libpd_set_pitchbendhook(Bela_MidiOutPitchBend);
		libpd_set_aftertouchhook(Bela_MidiOutAftertouch);
		libpd_set_polyaftertouchhook(Bela_MidiOutPolyAftertouch);
		libpd_set_midibytehook(Bela_MidiOutByte);
	}

	//initialize libpd. This clears the search path
	libpd_init();
<<<<<<< HEAD
=======
	//Add the current folder to the search path for externals
>>>>>>> 36499e72
	libpd_add_to_search_path(".");
	libpd_add_to_search_path("../pd-externals");

	//TODO: ideally, we would analyse the ASCII of the patch file and find out which in/outs to use
	libpd_init_audio(gChannelsInUse, gChannelsInUse, context->audioSampleRate);
	gInBuf = libpd_get_sys_soundin();
	gOutBuf = libpd_get_sys_soundout();

	libpd_start_message(1); // one entry in list
	libpd_add_float(1.0f);
	libpd_finish_message("pd", "dsp");

	gBufLength = max(gLibpdBlockSize, context->audioFrames);


	// bind your receivers here
	libpd_bind("bela_digitalOut11");
	libpd_bind("bela_digitalOut12");
	libpd_bind("bela_digitalOut13");
	libpd_bind("bela_digitalOut14");
	libpd_bind("bela_digitalOut15");
	libpd_bind("bela_digitalOut16");
	libpd_bind("bela_digitalOut17");
	libpd_bind("bela_digitalOut18");
	libpd_bind("bela_digitalOut19");
	libpd_bind("bela_digitalOut20");
	libpd_bind("bela_digitalOut21");
	libpd_bind("bela_digitalOut22");
	libpd_bind("bela_digitalOut23");
	libpd_bind("bela_digitalOut24");
	libpd_bind("bela_digitalOut25");
	libpd_bind("bela_digitalOut26");
	libpd_bind("bela_setDigital");
	// open patch       [; pd open file folder(
	gPatch = libpd_openfile(file, folder);
	if(gPatch == NULL){
		printf("Error: file %s/%s is corrupted.\n", folder, file); 
		return false;
	}

	if(context->multiplexerChannels > 0 && libpd_arraysize(multiplexerArray) >= 0){
		pdMultiplexerActive = true;
		multiplexerArraySize = context->multiplexerChannels * context->analogInChannels;
		libpd_start_message(1);
		libpd_add_float(multiplexerArraySize);
		libpd_finish_message(multiplexerArray, "resize");
		libpd_float("bela_multiplexerChannels", context->multiplexerChannels);
	}

	return true;
}

// render() is called regularly at the highest priority by the audio engine.
// Input and output are given from the audio hardware and the other
// ADCs and DACs (if available). If only audio is available, numMatrixFrames
// will be 0.

void render(BelaContext *context, void *userData)
{
	int num;
	// the safest thread-safe option to handle MIDI input is to process the MIDI buffer
	// from the audio thread.
#ifdef PARSE_MIDI
	for(unsigned int port = 0; port < midi.size(); ++port){
		while((num = midi[port]->getParser()->numAvailableMessages()) > 0){
			static MidiChannelMessage message;
			message = midi[port]->getParser()->getNextChannelMessage();
			rt_printf("On port %d (%s): ", port, gMidiPortNames[port]);
			message.prettyPrint(); // use this to print beautified message (channel, data bytes)
			switch(message.getType()){
				case kmmNoteOn:
				{
					int noteNumber = message.getDataByte(0);
					int velocity = message.getDataByte(1);
					int channel = message.getChannel();
					libpd_noteon(channel + port * 16, noteNumber, velocity);
					break;
				}
				case kmmNoteOff:
				{
					/* PureData does not seem to handle noteoff messages as per the MIDI specs,
					 * so that the noteoff velocity is ignored. Here we convert them to noteon
					 * with a velocity of 0.
					 */
					int noteNumber = message.getDataByte(0);
	//				int velocity = message.getDataByte(1); // would be ignored by Pd
					int channel = message.getChannel();
					libpd_noteon(channel + port * 16, noteNumber, 0);
					break;
				}
				case kmmControlChange:
				{
					int channel = message.getChannel();
					int controller = message.getDataByte(0);
					int value = message.getDataByte(1);
					libpd_controlchange(channel + port * 16, controller, value);
					break;
				}
				case kmmProgramChange:
				{
					int channel = message.getChannel();
					int program = message.getDataByte(0);
					libpd_programchange(channel + port * 16, program);
					break;
				}
				case kmmPolyphonicKeyPressure:
				{
					int channel = message.getChannel();
					int pitch = message.getDataByte(0);
					int value = message.getDataByte(1);
					libpd_polyaftertouch(channel + port * 16, pitch, value);
					break;
				}
				case kmmChannelPressure:
				{
					int channel = message.getChannel();
					int value = message.getDataByte(0);
					libpd_aftertouch(channel + port * 16, value);
					break;
				}
				case kmmPitchBend:
				{
					int channel = message.getChannel();
					int value =  ((message.getDataByte(1) << 7)| message.getDataByte(0)) - 8192;
					libpd_pitchbend(channel + port * 16, value);
					break;
				}
				case kmmNone:
				case kmmAny:
					break;
			}
		}
	}
#else
	int input;
	for(unsigned int port = 0; port < NUM_MIDI_PORTS; ++port){
		while((input = midi[port].getInput()) >= 0){
			libpd_midibyte(port, input);
		}
	}
#endif /* PARSE_MIDI */
	static unsigned int numberOfPdBlocksToProcess = gBufLength / gLibpdBlockSize;

	for(unsigned int tick = 0; tick < numberOfPdBlocksToProcess; ++tick){
		unsigned int audioFrameBase = gLibpdBlockSize * tick;
		unsigned int j;
		unsigned int k;
		float* p0;
		float* p1;
		for (j = 0, p0 = gInBuf; j < gLibpdBlockSize; j++, p0++) {
			for (k = 0, p1 = p0; k < context->audioInChannels; k++, p1 += gLibpdBlockSize) {
				*p1 = audioRead(context, audioFrameBase + j, k);
			}
		}
		// then analogs
	// this loop resamples by ZOH, as needed, using m
	if(context->analogInChannels == 8 ){ //hold the value for two frames
		for (j = 0, p0 = gInBuf; j < gLibpdBlockSize; j++, p0++) {
			for (k = 0, p1 = p0 + gLibpdBlockSize * gFirstAnalogChannel; k < gAnalogChannelsInUse; ++k, p1 += gLibpdBlockSize) {
				unsigned int analogFrame = (audioFrameBase + j) / 2;
				*p1 = analogRead(context, analogFrame, k);
			}
		}
	} else if(context->analogInChannels == 4){ //write every frame
		for (j = 0, p0 = gInBuf; j < gLibpdBlockSize; j++, p0++) {
			for (k = 0, p1 = p0 + gLibpdBlockSize * gFirstAnalogChannel; k < gAnalogChannelsInUse; ++k, p1 += gLibpdBlockSize) {
				unsigned int analogFrame = audioFrameBase + j;
				*p1 = analogRead(context, analogFrame, k);
			}
		}
	} else if(context->analogInChannels == 2){ //drop every other frame
		for (j = 0, p0 = gInBuf; j < gLibpdBlockSize; j++, p0++) {
			for (k = 0, p1 = p0 + gLibpdBlockSize * gFirstAnalogChannel; k < gAnalogChannelsInUse; ++k, p1 += gLibpdBlockSize) {
				unsigned int analogFrame = (audioFrameBase + j) * 2;
				*p1 = analogRead(context, analogFrame, k);
			}
		}
	}
	if(pdMultiplexerActive){ 
	// we do not disable regular analog inputs if muxer is active, because user may have bridged them on the board and
	// they may be using half of them at a high sampling-rate
		static int lastMuxerUpdate = 0;
		if(++lastMuxerUpdate == multiplexerArraySize){
			lastMuxerUpdate = 0;
			libpd_write_array(multiplexerArray, 0, (float *const)context->multiplexerAnalogIn, multiplexerArraySize);
		}
	}

		// Bela digital input
		// note: in multiple places below we assume that the number of digitals is same as number of audio
		// digital in at message-rate
		dcm.processInput(&context->digital[audioFrameBase], gLibpdBlockSize);

		// digital in at signal-rate
		for (j = 0, p0 = gInBuf; j < gLibpdBlockSize; j++, p0++) {
			unsigned int digitalFrame = audioFrameBase + j;
			for (k = 0, p1 = p0 + gLibpdBlockSize * gFirstDigitalChannel;
					k < 16; ++k, p1 += gLibpdBlockSize) {
				if(dcm.isSignalRate(k) && dcm.isInput(k)){ // only process input channels that are handled at signal rate
					*p1 = digitalRead(context, digitalFrame, k);
				}
			}
		}

		libpd_process_sys(); // process the block

		//digital out
		// digital out at signal-rate
		for (j = 0, p0 = gOutBuf; j < gLibpdBlockSize; ++j, ++p0) {
			unsigned int digitalFrame = (audioFrameBase + j);
			for (k = 0, p1 = p0  + gLibpdBlockSize * gFirstDigitalChannel;
					k < context->digitalChannels; k++, p1 += gLibpdBlockSize) {
				if(dcm.isSignalRate(k) && dcm.isOutput(k)){ // only process output channels that are handled at signal rate
					digitalWriteOnce(context, digitalFrame, k, *p1 > 0.5);
				}
			}
		}

		// digital out at message-rate
		dcm.processOutput(&context->digital[audioFrameBase], gLibpdBlockSize);

		//audio
		for (j = 0, p0 = gOutBuf; j < gLibpdBlockSize; j++, p0++) {
			for (k = 0, p1 = p0; k < context->audioOutChannels; k++, p1 += gLibpdBlockSize) {
				audioWrite(context, audioFrameBase + j, k, *p1);
			}
		}
		//scope
		for (j = 0, p0 = gOutBuf; j < gLibpdBlockSize; ++j, ++p0) {
			for (k = 0, p1 = p0  + gLibpdBlockSize * gFirstScopeChannel; k < gScopeChannelsInUse; k++, p1 += gLibpdBlockSize) {
				gScopeOut[k] = *p1;
			}
			scope.log(gScopeOut[0], gScopeOut[1], gScopeOut[2], gScopeOut[3]);
		}


		//analog
		if(context->analogOutChannels == 8){
			for (j = 0, p0 = gOutBuf; j < gLibpdBlockSize; j += 2, p0 += 2) { //write every two frames
				unsigned int analogFrame = (audioFrameBase + j) / 2;
				for (k = 0, p1 = p0 + gLibpdBlockSize * gFirstAnalogChannel; k < gAnalogChannelsInUse; k++, p1 += gLibpdBlockSize) {
					analogWriteOnce(context, analogFrame, k, *p1);
				}
			}
		} else if(context->analogOutChannels == 4){ //write every frame
			for (j = 0, p0 = gOutBuf; j < gLibpdBlockSize; ++j, ++p0) {
				unsigned int analogFrame = (audioFrameBase + j);
				for (k = 0, p1 = p0  + gLibpdBlockSize * gFirstAnalogChannel; k < gAnalogChannelsInUse; k++, p1 += gLibpdBlockSize) {
					analogWriteOnce(context, analogFrame, k, *p1);
				}
			}
		} else if(context->analogOutChannels == 2){ //write every frame twice
			for (j = 0, p0 = gOutBuf; j < gLibpdBlockSize; j++, p0++) {
				for (k = 0, p1 = p0 + gLibpdBlockSize * gFirstAnalogChannel; k < gAnalogChannelsInUse; k++, p1 += gLibpdBlockSize) {
					int analogFrame = audioFrameBase * 2 + j * 2;
					analogWriteOnce(context, analogFrame, k, *p1);
					analogWriteOnce(context, analogFrame + 1, k, *p1);
				}
			}
		}
	}
}

// cleanup() is called once at the end, after the audio has stopped.
// Release any resources that were allocated in setup().

void cleanup(BelaContext *context, void *userData)
{
	libpd_closefile(gPatch);
	delete [] gScopeOut;
}<|MERGE_RESOLUTION|>--- conflicted
+++ resolved
@@ -258,10 +258,7 @@
 
 	//initialize libpd. This clears the search path
 	libpd_init();
-<<<<<<< HEAD
-=======
 	//Add the current folder to the search path for externals
->>>>>>> 36499e72
 	libpd_add_to_search_path(".");
 	libpd_add_to_search_path("../pd-externals");
 
