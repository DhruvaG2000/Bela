/*
 * Spi_Codec.cpp
 *
 * Copyright (C) 2017 Henrik Langer henni19790@googlemail.com
 */

#include "../include/Spi_Codec.h"
#include "../include/GPIOcontrol.h"

//#define CTAG_BEAST_16CH

#define RESET_PIN 81 // GPIO2(17) P8.34

#include <unistd.h>
#include <fcntl.h>
#include <iostream>
#include <sys/ioctl.h>
#include <linux/spi/spidev.h>
#include <cstring>

#define ARRAY_SIZE(array) sizeof(array)/sizeof(array[0])

const char SPIDEV_GPIO_CS0[] = "/dev/spidev32766.0";
const char SPIDEV_GPIO_CS1[] = "/dev/spidev32766.1";

Spi_Codec::Spi_Codec(){
	// Open SPI devices
	if ((_fd_master = open(SPIDEV_GPIO_CS0, O_RDWR)) < 0)
		printf("Failed to open spidev device for master codec.\n");
	if ((_fd_slave = open(SPIDEV_GPIO_CS1, O_RDWR)) < 0)
<<<<<<< HEAD
		printf("Failed to open spidev device for slave codec.\n");
=======
		rt_printf("Failed to open spidev device for slave codec.\n");

    // Prepare reset pin and reset audio codec(s)
    if(gpio_export(RESET_PIN)) {
        std::cout << "Warning: couldn't reset pin for audio codecs\n";
    }
    if(gpio_set_dir(RESET_PIN, OUTPUT_PIN)) {
        std::cout << "Couldn't set direction on audio codec reset pin\n";
    }
    if(gpio_set_value(RESET_PIN, LOW)) {
        std::cout << "Couldn't set value on audio codec reset pin\n";
    }
>>>>>>> d323c5ea
}

Spi_Codec::~Spi_Codec(){
	close(_fd_master);
	close(_fd_slave);
    gpio_unexport(RESET_PIN);
}

int Spi_Codec::writeRegister(unsigned char reg, unsigned char value, CODEC_TYPE codec){
	int fd;

	unsigned char tx[3], rx[3];
	tx[0] = 0x8;
	tx[1] = reg;
	tx[2] = value;

	codec == MASTER_CODEC ? fd = _fd_master : fd = _fd_slave;

	return _spiTransfer(tx, rx, 3, codec);	
}

unsigned char Spi_Codec::readRegister(unsigned char reg, CODEC_TYPE codec){
	int fd;

	unsigned char tx[3], rx[3];
	tx[0] = 0x9;
	tx[1] = reg;
	tx[2] = 0x0;

	codec == MASTER_CODEC ? fd = _fd_master : fd = _fd_slave;

	_spiTransfer(tx, rx, 3, codec);

	return rx[2];
}

int Spi_Codec::initCodec(){
    // Wake up audio codec(s)
    if(gpio_set_value(RESET_PIN, HIGH)) {
        std::cout << "Couldn't set value on audio codec reset pin\n";
        return -1;
    }

	// Initialize slave codec
#ifdef CTAG_BEAST_16CH
	// Enable PLL, enable DAC / ADC
	writeRegister(REG_PLL_CLK_CONTROL_0, 0xBC, SLAVE_CODEC);
	// DAC / ADC clock source = PLL, On-chip voltage reference enabled
	writeRegister(REG_PLL_CLK_CONTROL_1, 0x00, SLAVE_CODEC);
	// 48 kHz sample rate, SDATA delay = 1, TDM mode
	writeRegister(REG_DAC_CONTROL_0, 0x40, SLAVE_CODEC);
	// Latch in mid cycle, 16 channels, normal bclock, inverted wclock, bclock / wclock in slave mode
	writeRegister(REG_DAC_CONTROL_1, 0x0E, SLAVE_CODEC);
	// Unmute DACs, 16 bit word width, noninverted DAC output polarity, flat de-emphasis
	writeRegister(REG_DAC_CONTROL_2, 0x18, SLAVE_CODEC);
	// Unmute all DACs
	writeRegister(REG_DAC_CHANNEL_MUTES, 0x00, SLAVE_CODEC);
	// Volume DAC1 L = 0dB
	writeRegister(REG_DAC_VOLUME_L1, 0x00, SLAVE_CODEC);
	// Volume DAC1 R = 0dB
	writeRegister(REG_DAC_VOLUME_R1, 0x00, SLAVE_CODEC);
	// Volume DAC2 L = 0dB
	writeRegister(REG_DAC_VOLUME_L2, 0x00, SLAVE_CODEC);
	// Volume DAC2 R = 0dB
	writeRegister(REG_DAC_VOLUME_R2, 0x00, SLAVE_CODEC);
	// Volume DAC3 L = 0dB
	writeRegister(REG_DAC_VOLUME_L3, 0x00, SLAVE_CODEC);
	// Volume DAC3 R = 0dB
	writeRegister(REG_DAC_VOLUME_R3, 0x00, SLAVE_CODEC);
	// Volume DAC4 L = 0dB
	writeRegister(REG_DAC_VOLUME_L4, 0x00, SLAVE_CODEC);
	// Volume DAC4 R = 0dB
	writeRegister(REG_DAC_VOLUME_R4, 0x00, SLAVE_CODEC);
	// Power up ADCs, unmute ADCs, disable high pass filter, 48 kHz sample rate
	writeRegister(REG_ADC_CONTROL_0, 0x00, SLAVE_CODEC);
	// 16 bit word width, SDATA delay = 1, TDM mode, latch in mid cycle
	writeRegister(REG_ADC_CONTROL_1, 0x23, SLAVE_CODEC);
	// wclock format = 50/50, 16 channels, normal bclock, inverted wclock, bclock / wclock in slave mode
	writeRegister(REG_ADC_CONTROL_2, 0x34, SLAVE_CODEC);
#endif

	// Initialize master codec
	// Disable PLL, enable DAC / ADC
	writeRegister(REG_PLL_CLK_CONTROL_0, 0x9D);
	// DAC / ADC clock source = PLL, On-chip voltage reference enabled
	writeRegister(REG_PLL_CLK_CONTROL_1, 0x00);
	// 48 kHz sample rate, SDATA delay = 1, TDM mode
	writeRegister(REG_DAC_CONTROL_0, 0x40);
#ifdef CTAG_BEAST_16CH
	// Latch in mid cycle, 16 channels, normal bclock, inverted wclock, bclock / wclock in slave mode
	writeRegister(REG_DAC_CONTROL_1, 0x0E);
#else
	// Latch in mid cycle, 8 channels, normal bclock, inverted wclock, bclock / wclock in slave mode
	writeRegister(REG_DAC_CONTROL_1, 0x0C);
#endif
	// Unmute DACs, 16 bit word width, noninverted DAC output polarity, flat de-emphasis
	writeRegister(REG_DAC_CONTROL_2, 0x18);
	// Unmute all DACs
	writeRegister(REG_DAC_CHANNEL_MUTES, 0x00);
	// Volume DAC1 L = 0dB
	writeRegister(REG_DAC_VOLUME_L1, 0x00);
	// Volume DAC1 R = 0dB
	writeRegister(REG_DAC_VOLUME_R1, 0x00);
	// Volume DAC2 L = 0dB
	writeRegister(REG_DAC_VOLUME_L2, 0x00);
	// Volume DAC2 R = 0dB
	writeRegister(REG_DAC_VOLUME_R2, 0x00);
	// Volume DAC3 L = 0dB
	writeRegister(REG_DAC_VOLUME_L3, 0x00);
	// Volume DAC3 R = 0dB
	writeRegister(REG_DAC_VOLUME_R3, 0x00);
	// Volume DAC4 L = 0dB
	writeRegister(REG_DAC_VOLUME_L4, 0x00);
	// Volume DAC4 R = 0dB
	writeRegister(REG_DAC_VOLUME_R4, 0x00);
	// Power up ADCs, unmute ADCs, disable high pass filter, 48 kHz sample rate
	writeRegister(REG_ADC_CONTROL_0, 0x00);
	// 16 bit word width, SDATA delay = 1, TDM mode, latch in mid cycle
	writeRegister(REG_ADC_CONTROL_1, 0x23);
#ifdef CTAG_BEAST_16CH
	// wclock format = 50/50, 16 channels, normal bclock, inverted wclock, bclock / wclock in master mode
	writeRegister(REG_ADC_CONTROL_2, 0x7C);
#else
	// wclock format = 50/50, 8 channels, normal bclock, inverted wclock, bclock / wclock in master mode
	writeRegister(REG_ADC_CONTROL_2, 0x6C);
#endif
	
	return 0;
}

int Spi_Codec::startAudio(int dummy_parameter){
	// Enable PLL
	return writeRegister(REG_PLL_CLK_CONTROL_0, 0x9C);
}

int Spi_Codec::stopAudio(){
	// Disable PLL
	return writeRegister(REG_PLL_CLK_CONTROL_0, 0x9D);
}

int Spi_Codec::setDACVolume(int halfDbSteps){
	// Calculcate volume from half dB in 3/8 dB steps und cast to int
	_dacVolumethreeEighthsDbs = (int) ((float) halfDbSteps * (1.0 + 1.0/3.0));

	return _writeDACVolumeRegisters(false);
}

int Spi_Codec::dumpRegisters(){
	for (unsigned char i=0; i <= 16; i++){
		printf("AD1938 Master Register %d: 0x%X\n", i, readRegister(i));
#ifdef CTAG_BEAST_16CH
		printf("AD1938 Slave Register  %d: 0x%X\n", i, readRegister(i, SLAVE_CODEC));
#endif
	}

	return 0;
}

bool Spi_Codec::masterIsDetectable(){
	unsigned char statusReg = 0;

	// Detect master codec by writing and reading back a test value
	writeRegister(REG_DAC_CONTROL_2, 0x18, MASTER_CODEC);
	statusReg = readRegister(REG_DAC_CONTROL_2, MASTER_CODEC);
	
	return (statusReg == 0x18);
}

bool Spi_Codec::slaveIsDetectable(){
	unsigned char statusReg = 0;

	// Detect slave codec by writing and reading back a test value
	writeRegister(REG_DAC_CONTROL_2, 0x18, SLAVE_CODEC);
	statusReg = readRegister(REG_DAC_CONTROL_2, SLAVE_CODEC);

	return (statusReg == 0x18);
}

int Spi_Codec::reset(){
    if(gpio_set_value(RESET_PIN, LOW)) {
        std::cout << "Couldn't set value on audio codec reset pin\n";
        return -1;
    }

    usleep(100000); // 100 ms

    if(gpio_set_value(RESET_PIN, HIGH)) {
        std::cout << "Couldn't set value on audio codec reset pin\n";
        return -1;
    }

    return 0;
}

int Spi_Codec::_writeDACVolumeRegisters(bool mute){
	unsigned char volumeBits = 0;

	if (_dacVolumethreeEighthsDbs < 0){
		volumeBits = -_dacVolumethreeEighthsDbs;
		if (_dacVolumethreeEighthsDbs > 95)
			volumeBits = 255;
	}

	if (mute){
		if (writeRegister(REG_DAC_CHANNEL_MUTES, 0xFF, MASTER_CODEC))
			return 1;
#ifdef CTAG_BEAST_16CH
		if (writeRegister(REG_DAC_CHANNEL_MUTES, 0xFF, SLAVE_CODEC))
			return 1;
#endif
	}
	else {
		if (writeRegister(REG_DAC_VOLUME_L1, volumeBits, MASTER_CODEC))
			return 1;
		if (writeRegister(REG_DAC_VOLUME_R1, volumeBits, MASTER_CODEC))
			return 1;
		if (writeRegister(REG_DAC_VOLUME_L2, volumeBits, MASTER_CODEC))
			return 1;
		if (writeRegister(REG_DAC_VOLUME_R2, volumeBits, MASTER_CODEC))
			return 1;
		if (writeRegister(REG_DAC_VOLUME_L3, volumeBits, MASTER_CODEC))
			return 1;
		if (writeRegister(REG_DAC_VOLUME_R3, volumeBits, MASTER_CODEC))
			return 1;
		if (writeRegister(REG_DAC_VOLUME_L4, volumeBits, MASTER_CODEC))
			return 1;
		if (writeRegister(REG_DAC_VOLUME_R4, volumeBits, MASTER_CODEC))
			return 1;
		if (writeRegister(REG_DAC_CHANNEL_MUTES, 0x0, MASTER_CODEC)) // Unmute all DACs
			return 1;
#ifdef CTAG_BEAST_16CH
		if (writeRegister(REG_DAC_VOLUME_L1, volumeBits, SLAVE_CODEC))
			return 1;
		if (writeRegister(REG_DAC_VOLUME_R1, volumeBits, SLAVE_CODEC))
			return 1;
		if (writeRegister(REG_DAC_VOLUME_L2, volumeBits, SLAVE_CODEC))
			return 1;
		if (writeRegister(REG_DAC_VOLUME_R2, volumeBits, SLAVE_CODEC))
			return 1;
		if (writeRegister(REG_DAC_VOLUME_L3, volumeBits, SLAVE_CODEC))
			return 1;
		if (writeRegister(REG_DAC_VOLUME_R3, volumeBits, SLAVE_CODEC))
			return 1;
		if (writeRegister(REG_DAC_VOLUME_L4, volumeBits, SLAVE_CODEC))
			return 1;
		if (writeRegister(REG_DAC_VOLUME_R4, volumeBits, SLAVE_CODEC))
			return 1;
		if (writeRegister(REG_DAC_CHANNEL_MUTES, 0x0, SLAVE_CODEC)) // Unmute all DACs
			return 1;
#endif
	}

	return 0;
}

int Spi_Codec::_spiTransfer(unsigned char* tx_buf, unsigned char* rx_buf, size_t bytes, CODEC_TYPE codec){
	int ret;

	struct spi_ioc_transfer tr;
	memset(&tr, 0, sizeof(tr));
	tr.tx_buf = (unsigned long) tx_buf;
	tr.rx_buf = (unsigned long) rx_buf;
	tr.len = bytes;
	tr.bits_per_word = 8;

	int fd;
	codec == MASTER_CODEC ? fd = _fd_master : fd = _fd_slave;

	ret = ioctl(fd, SPI_IOC_MESSAGE(1), &tr); // NOWRAP
	if (ret < 0){
<<<<<<< HEAD
		printf("Error during SPI transmission for CTAG face: %d\n", ret);
=======
		rt_printf("Error during SPI transmission with CTAG Audio Card: %d\n", ret);
>>>>>>> d323c5ea
		return 1;
	}

	// The following code was used to verify a correct SPI transmission with the external
	// audio codecs. To check if the codecs (master and slave) are available, two 
	// dedicated member functions (masterIsDetectable and slaveIsDetectable) have
	// been added to Spi_Codec class. The availability is checked by writing and reading
	// back a test value. Hence, the verification of the register contents can be 
	// omitted here. Still, this code may be useful in the future.
	/*
	if (!(tx_buf[0] & 1)){ // Verify registers, if new value has been written
		unsigned char origValue = tx_buf[2];
		tx_buf[0] = tx_buf[0] | 0x1; // Set read only flag
		ret = ioctl(fd, SPI_IOC_MESSAGE(1), &tr); // NOWRAP
		if (ret < 0){
			printf("Error in SPI transmission during verification of register values of CTAG face: %d\n", ret);
			return 1;
		}
		if (origValue != rx_buf[2] && tx_buf[1] != REG_PLL_CLK_CONTROL_1){
			printf("Verification of new value for register 0x%X of CTAG face has been failed (original value: 0x%X, new value: 0x%X).\n", tx_buf[1], origValue, rx_buf[2]);
			return 1;
		}
		tx_buf[0] = tx_buf[0] & 0x0; // Reset write only flag
	}
	*/
 
	return 0;
}<|MERGE_RESOLUTION|>--- conflicted
+++ resolved
@@ -26,24 +26,20 @@
 Spi_Codec::Spi_Codec(){
 	// Open SPI devices
 	if ((_fd_master = open(SPIDEV_GPIO_CS0, O_RDWR)) < 0)
-		printf("Failed to open spidev device for master codec.\n");
+		fprintf(stderr, "Failed to open spidev device for master codec.\n");
 	if ((_fd_slave = open(SPIDEV_GPIO_CS1, O_RDWR)) < 0)
-<<<<<<< HEAD
-		printf("Failed to open spidev device for slave codec.\n");
-=======
-		rt_printf("Failed to open spidev device for slave codec.\n");
+		fprintf(stderr, "Failed to open spidev device for slave codec.\n");
 
     // Prepare reset pin and reset audio codec(s)
     if(gpio_export(RESET_PIN)) {
-        std::cout << "Warning: couldn't reset pin for audio codecs\n";
+        fprintf(stderr, "Warning: couldn't reset pin for audio codecs\n");
     }
     if(gpio_set_dir(RESET_PIN, OUTPUT_PIN)) {
-        std::cout << "Couldn't set direction on audio codec reset pin\n";
+        fprintf(stderr, "Couldn't set direction on audio codec reset pin\n");
     }
     if(gpio_set_value(RESET_PIN, LOW)) {
-        std::cout << "Couldn't set value on audio codec reset pin\n";
-    }
->>>>>>> d323c5ea
+        fprintf(stderr, "Couldn't set value on audio codec reset pin\n");
+    }
 }
 
 Spi_Codec::~Spi_Codec(){
@@ -83,7 +79,7 @@
 int Spi_Codec::initCodec(){
     // Wake up audio codec(s)
     if(gpio_set_value(RESET_PIN, HIGH)) {
-        std::cout << "Couldn't set value on audio codec reset pin\n";
+        fprintf(stderr, "Couldn't set value on audio codec reset pin\n");
         return -1;
     }
 
@@ -224,14 +220,14 @@
 
 int Spi_Codec::reset(){
     if(gpio_set_value(RESET_PIN, LOW)) {
-        std::cout << "Couldn't set value on audio codec reset pin\n";
+        fprintf(stderr, "Couldn't set value on audio codec reset pin\n");
         return -1;
     }
 
     usleep(100000); // 100 ms
 
     if(gpio_set_value(RESET_PIN, HIGH)) {
-        std::cout << "Couldn't set value on audio codec reset pin\n";
+        fprintf(stderr, "Couldn't set value on audio codec reset pin\n");
         return -1;
     }
 
@@ -312,13 +308,9 @@
 	int fd;
 	codec == MASTER_CODEC ? fd = _fd_master : fd = _fd_slave;
 
-	ret = ioctl(fd, SPI_IOC_MESSAGE(1), &tr); // NOWRAP
+	ret = ioctl(fd, SPI_IOC_MESSAGE(1), &tr);
 	if (ret < 0){
-<<<<<<< HEAD
-		printf("Error during SPI transmission for CTAG face: %d\n", ret);
-=======
-		rt_printf("Error during SPI transmission with CTAG Audio Card: %d\n", ret);
->>>>>>> d323c5ea
+		fprintf(stderr, "Error during SPI transmission with CTAG Audio Card: %d\n", ret);
 		return 1;
 	}
 
@@ -332,7 +324,7 @@
 	if (!(tx_buf[0] & 1)){ // Verify registers, if new value has been written
 		unsigned char origValue = tx_buf[2];
 		tx_buf[0] = tx_buf[0] | 0x1; // Set read only flag
-		ret = ioctl(fd, SPI_IOC_MESSAGE(1), &tr); // NOWRAP
+		ret = ioctl(fd, SPI_IOC_MESSAGE(1), &tr);
 		if (ret < 0){
 			printf("Error in SPI transmission during verification of register values of CTAG face: %d\n", ret);
 			return 1;
