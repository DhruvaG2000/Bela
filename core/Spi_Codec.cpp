/*
 * Spi_Codec.cpp
 *
 * Copyright (C) 2017 Henrik Langer henni19790@googlemail.com
 */

#include "../include/Spi_Codec.h"
#include "../include/GPIOcontrol.h"

<<<<<<< HEAD
const int RESET_PIN = 81; // GPIO2(17) P8.34
=======
#define RESET_PIN 81 // GPIO2(17) P8.34
>>>>>>> d5bab597

#include <unistd.h>
#include <fcntl.h>
#include <iostream>
#include <sys/ioctl.h>
#include <linux/spi/spidev.h>
#include <cstring>

Spi_Codec::Spi_Codec(const char* spidev_gpio_cs0, const char* spidev_gpio_cs1 ){

	// Open SPI devices
	if ((_fd_master = open(spidev_gpio_cs0, O_RDWR)) < 0)
		fprintf(stderr, "Failed to open spidev device for master codec.\n");
	if (spidev_gpio_cs1 && (_fd_slave = open(spidev_gpio_cs1, O_RDWR)) < 0)
		fprintf(stderr, "Failed to open spidev device for slave codec.\n");

    // Prepare reset pin and reset audio codec(s)
    gpio_unexport(RESET_PIN);
    if(gpio_export(RESET_PIN)) {
        fprintf(stderr, "Warning: couldn't reset pin for audio codecs\n");
    }
    if(gpio_set_dir(RESET_PIN, OUTPUT_PIN)) {
        fprintf(stderr, "Couldn't set direction on audio codec reset pin\n");
    }
    if(gpio_set_value(RESET_PIN, LOW)) {
        fprintf(stderr, "Couldn't set value on audio codec reset pin\n");
    }

    usleep(10000);

<<<<<<< HEAD

=======
>>>>>>> d5bab597
    // Wake up audio codec(s)
    if(gpio_set_value(RESET_PIN, HIGH)) {
        fprintf(stderr, "Couldn't set value on audio codec reset pin\n");
    }

    usleep(10000);
	// now we can detect if there is a slave codec
	_isBeast = slaveIsDetected();
}

Spi_Codec::~Spi_Codec(){
	close(_fd_master);
	close(_fd_slave);
    gpio_unexport(RESET_PIN);
}

int Spi_Codec::writeRegister(unsigned char reg, unsigned char value, CODEC_TYPE codec){
	int fd;

	unsigned char tx[3], rx[3];
	tx[0] = 0x8;
	tx[1] = reg;
	tx[2] = value;

	codec == MASTER_CODEC ? fd = _fd_master : fd = _fd_slave;

	return _spiTransfer(tx, rx, 3, codec);	
}

unsigned char Spi_Codec::readRegister(unsigned char reg, CODEC_TYPE codec){
	int fd;

	unsigned char tx[3], rx[3];
	tx[0] = 0x9;
	tx[1] = reg;
	tx[2] = 0x0;

	codec == MASTER_CODEC ? fd = _fd_master : fd = _fd_slave;

	_spiTransfer(tx, rx, 3, codec);

	return rx[2];
}

int Spi_Codec::initCodec(){

	// Initialize master codec
	// Disable PLL, enable DAC / ADC
	writeRegister(REG_PLL_CLK_CONTROL_0, 0x9D);
	// DAC / ADC clock source = PLL, On-chip voltage reference enabled
	writeRegister(REG_PLL_CLK_CONTROL_1, 0x00);
	// 48 kHz sample rate, SDATA delay = 1, TDM mode
	writeRegister(REG_DAC_CONTROL_0, 0x40);
	if(_isBeast)
	{
		// Latch in mid cycle, 16 channels, normal bclock, inverted wclock, bclock / wclock in slave mode
		writeRegister(REG_DAC_CONTROL_1, 0x0E);
	} else {
		// Latch in mid cycle, 8 channels, normal bclock, inverted wclock, bclock / wclock in slave mode
		writeRegister(REG_DAC_CONTROL_1, 0x0C);
	}
	// Unmute DACs, 16 bit word width, noninverted DAC output polarity, flat de-emphasis
	writeRegister(REG_DAC_CONTROL_2, 0x18);
	// Unmute all DACs
	writeRegister(REG_DAC_CHANNEL_MUTES, 0x00);
	// Volume DAC1 L = 0dB
	writeRegister(REG_DAC_VOLUME_L1, 0x00);
	// Volume DAC1 R = 0dB
	writeRegister(REG_DAC_VOLUME_R1, 0x00);
	// Volume DAC2 L = 0dB
	writeRegister(REG_DAC_VOLUME_L2, 0x00);
	// Volume DAC2 R = 0dB
	writeRegister(REG_DAC_VOLUME_R2, 0x00);
	// Volume DAC3 L = 0dB
	writeRegister(REG_DAC_VOLUME_L3, 0x00);
	// Volume DAC3 R = 0dB
	writeRegister(REG_DAC_VOLUME_R3, 0x00);
	// Volume DAC4 L = 0dB
	writeRegister(REG_DAC_VOLUME_L4, 0x00);
	// Volume DAC4 R = 0dB
	writeRegister(REG_DAC_VOLUME_R4, 0x00);
	// Power up ADCs, unmute ADCs, disable high pass filter, 48 kHz sample rate
	writeRegister(REG_ADC_CONTROL_0, 0x00);
	// 16 bit word width, SDATA delay = 1, TDM mode, latch in mid cycle
	writeRegister(REG_ADC_CONTROL_1, 0x23);
	if(_isBeast)
	{
		// wclock format = 50/50, 16 channels, normal bclock, inverted wclock, bclock / wclock in master mode
		writeRegister(REG_ADC_CONTROL_2, 0x7C);
	} else {
		// wclock format = 50/50, 8 channels, normal bclock, inverted wclock, bclock / wclock in master mode
		writeRegister(REG_ADC_CONTROL_2, 0x6C);
	}

	// Initialize slave codec
	if(_isBeast)
	{
		// Enable PLL, enable DAC / ADC
		writeRegister(REG_PLL_CLK_CONTROL_0, 0xBC, SLAVE_CODEC);
		// DAC / ADC clock source = PLL, On-chip voltage reference enabled
		writeRegister(REG_PLL_CLK_CONTROL_1, 0x00, SLAVE_CODEC);
		// 48 kHz sample rate, SDATA delay = 1, TDM mode
		writeRegister(REG_DAC_CONTROL_0, 0x40, SLAVE_CODEC);
		// Latch in mid cycle, 16 channels, normal bclock, inverted wclock, bclock / wclock in slave mode
		writeRegister(REG_DAC_CONTROL_1, 0x0E, SLAVE_CODEC);
		// Unmute DACs, 16 bit word width, noninverted DAC output polarity, flat de-emphasis
		writeRegister(REG_DAC_CONTROL_2, 0x18, SLAVE_CODEC);
		// Unmute all DACs
		writeRegister(REG_DAC_CHANNEL_MUTES, 0x00, SLAVE_CODEC);
		// Volume DAC1 L = 0dB
		writeRegister(REG_DAC_VOLUME_L1, 0x00, SLAVE_CODEC);
		// Volume DAC1 R = 0dB
		writeRegister(REG_DAC_VOLUME_R1, 0x00, SLAVE_CODEC);
		// Volume DAC2 L = 0dB
		writeRegister(REG_DAC_VOLUME_L2, 0x00, SLAVE_CODEC);
		// Volume DAC2 R = 0dB
		writeRegister(REG_DAC_VOLUME_R2, 0x00, SLAVE_CODEC);
		// Volume DAC3 L = 0dB
		writeRegister(REG_DAC_VOLUME_L3, 0x00, SLAVE_CODEC);
		// Volume DAC3 R = 0dB
		writeRegister(REG_DAC_VOLUME_R3, 0x00, SLAVE_CODEC);
		// Volume DAC4 L = 0dB
		writeRegister(REG_DAC_VOLUME_L4, 0x00, SLAVE_CODEC);
		// Volume DAC4 R = 0dB
		writeRegister(REG_DAC_VOLUME_R4, 0x00, SLAVE_CODEC);
		// Power up ADCs, unmute ADCs, disable high pass filter, 48 kHz sample rate
		writeRegister(REG_ADC_CONTROL_0, 0x00, SLAVE_CODEC);
		// 16 bit word width, SDATA delay = 1, TDM mode, latch in mid cycle
		writeRegister(REG_ADC_CONTROL_1, 0x23, SLAVE_CODEC);
		// wclock format = 50/50, 16 channels, normal bclock, inverted wclock, bclock / wclock in slave mode
		writeRegister(REG_ADC_CONTROL_2, 0x34, SLAVE_CODEC);
	} // _isBeast

	usleep(10000);
<<<<<<< HEAD
	
=======

>>>>>>> d5bab597
	return 0;
}

int Spi_Codec::startAudio(int dummy_parameter){
	// Enable PLL
	return writeRegister(REG_PLL_CLK_CONTROL_0, 0x9C);
}

int Spi_Codec::stopAudio(){
	// Disable PLL
	return writeRegister(REG_PLL_CLK_CONTROL_0, 0x9D);
}

int Spi_Codec::setDACVolume(int halfDbSteps){
	// Calculcate volume from half dB in 3/8 dB steps und cast to int
	_dacVolumethreeEighthsDbs = (int) ((float) halfDbSteps * (1.0 + 1.0/3.0));

	return _writeDACVolumeRegisters(false);
}

int Spi_Codec::dumpRegisters(){
	for (unsigned char i=0; i <= 16; i++){
		printf("AD1938 Master Register %d: 0x%X\n", i, readRegister(i));
		if(_isBeast)
			printf("AD1938 Slave Register  %d: 0x%X\n", i, readRegister(i, SLAVE_CODEC));
	}

	return 0;
}

bool Spi_Codec::masterIsDetected(){
	unsigned char statusReg = 0;

	// Detect master codec by writing and reading back a test value
	writeRegister(REG_DAC_CONTROL_2, 0x18, MASTER_CODEC);
	statusReg = readRegister(REG_DAC_CONTROL_2, MASTER_CODEC);
	
	return (statusReg == 0x18);
}

bool Spi_Codec::slaveIsDetected(){
	unsigned char statusReg = 0;

	// Detect slave codec by writing and reading back a test value
	writeRegister(REG_DAC_CONTROL_2, 0x18, SLAVE_CODEC);
	statusReg = readRegister(REG_DAC_CONTROL_2, SLAVE_CODEC);

	return (statusReg == 0x18);
}

int Spi_Codec::reset(){
<<<<<<< HEAD
	if(gpio_set_value(RESET_PIN, HIGH)) {
=======
	if(gpio_set_value(RESET_PIN, LOW)) {
>>>>>>> d5bab597
        fprintf(stderr, "Couldn't set value on audio codec reset pin\n");
        return -1;
    }

    usleep(10000);

<<<<<<< HEAD
    if(gpio_set_value(RESET_PIN, LOW)) {
=======
	if(gpio_set_value(RESET_PIN, HIGH)) {
>>>>>>> d5bab597
        fprintf(stderr, "Couldn't set value on audio codec reset pin\n");
        return -1;
    }

    usleep(10000);

    return 0;
}

int Spi_Codec::_writeDACVolumeRegisters(bool mute){
	unsigned char volumeBits = 0;

	if (_dacVolumethreeEighthsDbs < 0){
		volumeBits = -_dacVolumethreeEighthsDbs;
		if (_dacVolumethreeEighthsDbs > 95)
			volumeBits = 255;
	}

	if (mute){
		if (writeRegister(REG_DAC_CHANNEL_MUTES, 0xFF, MASTER_CODEC))
			return 1;
		if(_isBeast) {
			if (writeRegister(REG_DAC_CHANNEL_MUTES, 0xFF, SLAVE_CODEC))
				return 1;
		}
	}
	else {
		if (writeRegister(REG_DAC_VOLUME_L1, volumeBits, MASTER_CODEC))
			return 1;
		if (writeRegister(REG_DAC_VOLUME_R1, volumeBits, MASTER_CODEC))
			return 1;
		if (writeRegister(REG_DAC_VOLUME_L2, volumeBits, MASTER_CODEC))
			return 1;
		if (writeRegister(REG_DAC_VOLUME_R2, volumeBits, MASTER_CODEC))
			return 1;
		if (writeRegister(REG_DAC_VOLUME_L3, volumeBits, MASTER_CODEC))
			return 1;
		if (writeRegister(REG_DAC_VOLUME_R3, volumeBits, MASTER_CODEC))
			return 1;
		if (writeRegister(REG_DAC_VOLUME_L4, volumeBits, MASTER_CODEC))
			return 1;
		if (writeRegister(REG_DAC_VOLUME_R4, volumeBits, MASTER_CODEC))
			return 1;
		if (writeRegister(REG_DAC_CHANNEL_MUTES, 0x0, MASTER_CODEC)) // Unmute all DACs
			return 1;
		if(_isBeast) {
			if (writeRegister(REG_DAC_VOLUME_L1, volumeBits, SLAVE_CODEC))
				return 1;
			if (writeRegister(REG_DAC_VOLUME_R1, volumeBits, SLAVE_CODEC))
				return 1;
			if (writeRegister(REG_DAC_VOLUME_L2, volumeBits, SLAVE_CODEC))
				return 1;
			if (writeRegister(REG_DAC_VOLUME_R2, volumeBits, SLAVE_CODEC))
				return 1;
			if (writeRegister(REG_DAC_VOLUME_L3, volumeBits, SLAVE_CODEC))
				return 1;
			if (writeRegister(REG_DAC_VOLUME_R3, volumeBits, SLAVE_CODEC))
				return 1;
			if (writeRegister(REG_DAC_VOLUME_L4, volumeBits, SLAVE_CODEC))
				return 1;
			if (writeRegister(REG_DAC_VOLUME_R4, volumeBits, SLAVE_CODEC))
				return 1;
			// Unmute all DACs
			if (writeRegister(REG_DAC_CHANNEL_MUTES, 0x0, SLAVE_CODEC))
				return 1;
		}
	}

	return 0;
}

int Spi_Codec::_spiTransfer(unsigned char* tx_buf, unsigned char* rx_buf, size_t bytes, CODEC_TYPE codec){
	int ret;

	struct spi_ioc_transfer tr;
	memset(&tr, 0, sizeof(tr));
	tr.tx_buf = (unsigned long) tx_buf;
	tr.rx_buf = (unsigned long) rx_buf;
	tr.len = bytes;
	tr.bits_per_word = 8;

	int fd;
	codec == MASTER_CODEC ? fd = _fd_master : fd = _fd_slave;

	ret = ioctl(fd, SPI_IOC_MESSAGE(1), &tr);
	if (ret < 0){
		fprintf(stderr, "Error during SPI transmission with CTAG Audio Card: %d\n", ret);
		return 1;
	}

	// The following code was used to verify a correct SPI transmission with the external
	// audio codecs. To check if the codecs (master and slave) are available, two 
	// dedicated member functions (masterIsDetected and slaveIsDetected) have
	// been added to Spi_Codec class. The availability is checked by writing and reading
	// back a test value. Hence, the verification of the register contents can be 
	// omitted here. Still, this code may be useful in the future.
	/*
	if (!(tx_buf[0] & 1)){ // Verify registers, if new value has been written
		unsigned char origValue = tx_buf[2];
		tx_buf[0] = tx_buf[0] | 0x1; // Set read only flag
		ret = ioctl(fd, SPI_IOC_MESSAGE(1), &tr);
		if (ret < 0){
			printf("Error in SPI transmission during verification of register values of CTAG face: %d\n", ret);
			return 1;
		}
		if (origValue != rx_buf[2] && tx_buf[1] != REG_PLL_CLK_CONTROL_1){
			printf("Verification of new value for register 0x%X of CTAG face has been failed (original value: 0x%X, new value: 0x%X).\n", tx_buf[1], origValue, rx_buf[2]);
			return 1;
		}
		tx_buf[0] = tx_buf[0] & 0x0; // Reset write only flag
	}
	*/
 
	return 0;
}<|MERGE_RESOLUTION|>--- conflicted
+++ resolved
@@ -7,11 +7,7 @@
 #include "../include/Spi_Codec.h"
 #include "../include/GPIOcontrol.h"
 
-<<<<<<< HEAD
 const int RESET_PIN = 81; // GPIO2(17) P8.34
-=======
-#define RESET_PIN 81 // GPIO2(17) P8.34
->>>>>>> d5bab597
 
 #include <unistd.h>
 #include <fcntl.h>
@@ -42,10 +38,6 @@
 
     usleep(10000);
 
-<<<<<<< HEAD
-
-=======
->>>>>>> d5bab597
     // Wake up audio codec(s)
     if(gpio_set_value(RESET_PIN, HIGH)) {
         fprintf(stderr, "Couldn't set value on audio codec reset pin\n");
@@ -180,11 +172,6 @@
 	} // _isBeast
 
 	usleep(10000);
-<<<<<<< HEAD
-	
-=======
-
->>>>>>> d5bab597
 	return 0;
 }
 
@@ -236,29 +223,21 @@
 }
 
 int Spi_Codec::reset(){
-<<<<<<< HEAD
+	if(gpio_set_value(RESET_PIN, LOW)) {
+		fprintf(stderr, "Couldn't set value on audio codec reset pin\n");
+		return -1;
+	}
+
+	usleep(10000);
+
 	if(gpio_set_value(RESET_PIN, HIGH)) {
-=======
-	if(gpio_set_value(RESET_PIN, LOW)) {
->>>>>>> d5bab597
-        fprintf(stderr, "Couldn't set value on audio codec reset pin\n");
-        return -1;
-    }
-
-    usleep(10000);
-
-<<<<<<< HEAD
-    if(gpio_set_value(RESET_PIN, LOW)) {
-=======
-	if(gpio_set_value(RESET_PIN, HIGH)) {
->>>>>>> d5bab597
-        fprintf(stderr, "Couldn't set value on audio codec reset pin\n");
-        return -1;
-    }
-
-    usleep(10000);
-
-    return 0;
+		fprintf(stderr, "Couldn't set value on audio codec reset pin\n");
+		return -1;
+	}
+
+	usleep(10000);
+
+	return 0;
 }
 
 int Spi_Codec::_writeDACVolumeRegisters(bool mute){
