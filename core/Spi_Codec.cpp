/*
 * Spi_Codec.cpp
 *
 * Copyright (C) 2017 Henrik Langer henni19790@googlemail.com
 */

#include "../include/Spi_Codec.h"
#include "../include/GPIOcontrol.h"

<<<<<<< HEAD
//#define CTAG_BEAST_16CH

const int RESET_PIN = 81; // GPIO2(17) P8.34
=======
#define RESET_PIN 81 // GPIO2(17) P8.34
>>>>>>> cff57b95

#include <unistd.h>
#include <fcntl.h>
#include <iostream>
#include <sys/ioctl.h>
#include <linux/spi/spidev.h>
#include <cstring>

<<<<<<< HEAD
const char SPIDEV_GPIO_CS0[] = "/dev/spidev32766.0";
const char SPIDEV_GPIO_CS1[] = "/dev/spidev32766.1";
=======
Spi_Codec::Spi_Codec(const char* spidev_gpio_cs0, const char* spidev_gpio_cs1 ){
>>>>>>> cff57b95

	// Open SPI devices
	if ((_fd_master = open(spidev_gpio_cs0, O_RDWR)) < 0)
		fprintf(stderr, "Failed to open spidev device for master codec.\n");
	if (spidev_gpio_cs1 && (_fd_slave = open(spidev_gpio_cs1, O_RDWR)) < 0)
		fprintf(stderr, "Failed to open spidev device for slave codec.\n");

    // Prepare reset pin and reset audio codec(s)
    gpio_unexport(RESET_PIN);
    if(gpio_export(RESET_PIN)) {
        fprintf(stderr, "Warning: couldn't reset pin for audio codecs\n");
    }
    if(gpio_set_dir(RESET_PIN, OUTPUT_PIN)) {
        fprintf(stderr, "Couldn't set direction on audio codec reset pin\n");
    }
    if(gpio_set_value(RESET_PIN, LOW)) {
        fprintf(stderr, "Couldn't set value on audio codec reset pin\n");
    }

    usleep(10000);


    // Wake up audio codec(s)
    if(gpio_set_value(RESET_PIN, HIGH)) {
        fprintf(stderr, "Couldn't set value on audio codec reset pin\n");
    }

    usleep(10000);
	// now we can detect if there is a slave codec
	_isBeast = slaveIsDetected();
}

Spi_Codec::~Spi_Codec(){
	close(_fd_master);
	close(_fd_slave);
    gpio_unexport(RESET_PIN);
}

int Spi_Codec::writeRegister(unsigned char reg, unsigned char value, CODEC_TYPE codec){
	int fd;

	unsigned char tx[3], rx[3];
	tx[0] = 0x8;
	tx[1] = reg;
	tx[2] = value;

	codec == MASTER_CODEC ? fd = _fd_master : fd = _fd_slave;

	return _spiTransfer(tx, rx, 3, codec);	
}

unsigned char Spi_Codec::readRegister(unsigned char reg, CODEC_TYPE codec){
	int fd;

	unsigned char tx[3], rx[3];
	tx[0] = 0x9;
	tx[1] = reg;
	tx[2] = 0x0;

	codec == MASTER_CODEC ? fd = _fd_master : fd = _fd_slave;

	_spiTransfer(tx, rx, 3, codec);

	return rx[2];
}

int Spi_Codec::initCodec(){

	// Initialize master codec
	// Disable PLL, enable DAC / ADC
	writeRegister(REG_PLL_CLK_CONTROL_0, 0x9D);
	// DAC / ADC clock source = PLL, On-chip voltage reference enabled
	writeRegister(REG_PLL_CLK_CONTROL_1, 0x00);
	// 48 kHz sample rate, SDATA delay = 1, TDM mode
	writeRegister(REG_DAC_CONTROL_0, 0x40);
	if(_isBeast)
	{
		// Latch in mid cycle, 16 channels, normal bclock, inverted wclock, bclock / wclock in slave mode
		writeRegister(REG_DAC_CONTROL_1, 0x0E);
	} else {
		// Latch in mid cycle, 8 channels, normal bclock, inverted wclock, bclock / wclock in slave mode
		writeRegister(REG_DAC_CONTROL_1, 0x0C);
	}
	// Unmute DACs, 16 bit word width, noninverted DAC output polarity, flat de-emphasis
	writeRegister(REG_DAC_CONTROL_2, 0x18);
	// Unmute all DACs
	writeRegister(REG_DAC_CHANNEL_MUTES, 0x00);
	// Volume DAC1 L = 0dB
	writeRegister(REG_DAC_VOLUME_L1, 0x00);
	// Volume DAC1 R = 0dB
	writeRegister(REG_DAC_VOLUME_R1, 0x00);
	// Volume DAC2 L = 0dB
	writeRegister(REG_DAC_VOLUME_L2, 0x00);
	// Volume DAC2 R = 0dB
	writeRegister(REG_DAC_VOLUME_R2, 0x00);
	// Volume DAC3 L = 0dB
	writeRegister(REG_DAC_VOLUME_L3, 0x00);
	// Volume DAC3 R = 0dB
	writeRegister(REG_DAC_VOLUME_R3, 0x00);
	// Volume DAC4 L = 0dB
	writeRegister(REG_DAC_VOLUME_L4, 0x00);
	// Volume DAC4 R = 0dB
	writeRegister(REG_DAC_VOLUME_R4, 0x00);
	// Power up ADCs, unmute ADCs, disable high pass filter, 48 kHz sample rate
	writeRegister(REG_ADC_CONTROL_0, 0x00);
	// 16 bit word width, SDATA delay = 1, TDM mode, latch in mid cycle
	writeRegister(REG_ADC_CONTROL_1, 0x23);
	if(_isBeast)
	{
		// wclock format = 50/50, 16 channels, normal bclock, inverted wclock, bclock / wclock in master mode
		writeRegister(REG_ADC_CONTROL_2, 0x7C);
	} else {
		// wclock format = 50/50, 8 channels, normal bclock, inverted wclock, bclock / wclock in master mode
		writeRegister(REG_ADC_CONTROL_2, 0x6C);
	}

	// Initialize slave codec
	if(_isBeast)
	{
		// Enable PLL, enable DAC / ADC
		writeRegister(REG_PLL_CLK_CONTROL_0, 0xBC, SLAVE_CODEC);
		// DAC / ADC clock source = PLL, On-chip voltage reference enabled
		writeRegister(REG_PLL_CLK_CONTROL_1, 0x00, SLAVE_CODEC);
		// 48 kHz sample rate, SDATA delay = 1, TDM mode
		writeRegister(REG_DAC_CONTROL_0, 0x40, SLAVE_CODEC);
		// Latch in mid cycle, 16 channels, normal bclock, inverted wclock, bclock / wclock in slave mode
		writeRegister(REG_DAC_CONTROL_1, 0x0E, SLAVE_CODEC);
		// Unmute DACs, 16 bit word width, noninverted DAC output polarity, flat de-emphasis
		writeRegister(REG_DAC_CONTROL_2, 0x18, SLAVE_CODEC);
		// Unmute all DACs
		writeRegister(REG_DAC_CHANNEL_MUTES, 0x00, SLAVE_CODEC);
		// Volume DAC1 L = 0dB
		writeRegister(REG_DAC_VOLUME_L1, 0x00, SLAVE_CODEC);
		// Volume DAC1 R = 0dB
		writeRegister(REG_DAC_VOLUME_R1, 0x00, SLAVE_CODEC);
		// Volume DAC2 L = 0dB
		writeRegister(REG_DAC_VOLUME_L2, 0x00, SLAVE_CODEC);
		// Volume DAC2 R = 0dB
		writeRegister(REG_DAC_VOLUME_R2, 0x00, SLAVE_CODEC);
		// Volume DAC3 L = 0dB
		writeRegister(REG_DAC_VOLUME_L3, 0x00, SLAVE_CODEC);
		// Volume DAC3 R = 0dB
		writeRegister(REG_DAC_VOLUME_R3, 0x00, SLAVE_CODEC);
		// Volume DAC4 L = 0dB
		writeRegister(REG_DAC_VOLUME_L4, 0x00, SLAVE_CODEC);
		// Volume DAC4 R = 0dB
		writeRegister(REG_DAC_VOLUME_R4, 0x00, SLAVE_CODEC);
		// Power up ADCs, unmute ADCs, disable high pass filter, 48 kHz sample rate
		writeRegister(REG_ADC_CONTROL_0, 0x00, SLAVE_CODEC);
		// 16 bit word width, SDATA delay = 1, TDM mode, latch in mid cycle
		writeRegister(REG_ADC_CONTROL_1, 0x23, SLAVE_CODEC);
		// wclock format = 50/50, 16 channels, normal bclock, inverted wclock, bclock / wclock in slave mode
		writeRegister(REG_ADC_CONTROL_2, 0x34, SLAVE_CODEC);
	} // _isBeast

	usleep(10000);
	
	return 0;
}

int Spi_Codec::startAudio(int dummy_parameter){
	// Enable PLL
	return writeRegister(REG_PLL_CLK_CONTROL_0, 0x9C);
}

int Spi_Codec::stopAudio(){
	// Disable PLL
	return writeRegister(REG_PLL_CLK_CONTROL_0, 0x9D);
}

int Spi_Codec::setDACVolume(int halfDbSteps){
	// Calculcate volume from half dB in 3/8 dB steps und cast to int
	_dacVolumethreeEighthsDbs = (int) ((float) halfDbSteps * (1.0 + 1.0/3.0));

	return _writeDACVolumeRegisters(false);
}

int Spi_Codec::dumpRegisters(){
	for (unsigned char i=0; i <= 16; i++){
		printf("AD1938 Master Register %d: 0x%X\n", i, readRegister(i));
		if(_isBeast)
			printf("AD1938 Slave Register  %d: 0x%X\n", i, readRegister(i, SLAVE_CODEC));
	}

	return 0;
}

bool Spi_Codec::masterIsDetected(){
	unsigned char statusReg = 0;

	// Detect master codec by writing and reading back a test value
	writeRegister(REG_DAC_CONTROL_2, 0x18, MASTER_CODEC);
	statusReg = readRegister(REG_DAC_CONTROL_2, MASTER_CODEC);
	
	return (statusReg == 0x18);
}

bool Spi_Codec::slaveIsDetected(){
	unsigned char statusReg = 0;

	// Detect slave codec by writing and reading back a test value
	writeRegister(REG_DAC_CONTROL_2, 0x18, SLAVE_CODEC);
	statusReg = readRegister(REG_DAC_CONTROL_2, SLAVE_CODEC);

	return (statusReg == 0x18);
}

int Spi_Codec::reset(){
	if(gpio_set_value(RESET_PIN, HIGH)) {
        fprintf(stderr, "Couldn't set value on audio codec reset pin\n");
        return -1;
    }

    usleep(10000);

    if(gpio_set_value(RESET_PIN, LOW)) {
        fprintf(stderr, "Couldn't set value on audio codec reset pin\n");
        return -1;
    }

    return 0;
}

int Spi_Codec::_writeDACVolumeRegisters(bool mute){
	unsigned char volumeBits = 0;

	if (_dacVolumethreeEighthsDbs < 0){
		volumeBits = -_dacVolumethreeEighthsDbs;
		if (_dacVolumethreeEighthsDbs > 95)
			volumeBits = 255;
	}

	if (mute){
		if (writeRegister(REG_DAC_CHANNEL_MUTES, 0xFF, MASTER_CODEC))
			return 1;
		if(_isBeast) {
			if (writeRegister(REG_DAC_CHANNEL_MUTES, 0xFF, SLAVE_CODEC))
				return 1;
		}
	}
	else {
		if (writeRegister(REG_DAC_VOLUME_L1, volumeBits, MASTER_CODEC))
			return 1;
		if (writeRegister(REG_DAC_VOLUME_R1, volumeBits, MASTER_CODEC))
			return 1;
		if (writeRegister(REG_DAC_VOLUME_L2, volumeBits, MASTER_CODEC))
			return 1;
		if (writeRegister(REG_DAC_VOLUME_R2, volumeBits, MASTER_CODEC))
			return 1;
		if (writeRegister(REG_DAC_VOLUME_L3, volumeBits, MASTER_CODEC))
			return 1;
		if (writeRegister(REG_DAC_VOLUME_R3, volumeBits, MASTER_CODEC))
			return 1;
		if (writeRegister(REG_DAC_VOLUME_L4, volumeBits, MASTER_CODEC))
			return 1;
		if (writeRegister(REG_DAC_VOLUME_R4, volumeBits, MASTER_CODEC))
			return 1;
		if (writeRegister(REG_DAC_CHANNEL_MUTES, 0x0, MASTER_CODEC)) // Unmute all DACs
			return 1;
		if(_isBeast) {
			if (writeRegister(REG_DAC_VOLUME_L1, volumeBits, SLAVE_CODEC))
				return 1;
			if (writeRegister(REG_DAC_VOLUME_R1, volumeBits, SLAVE_CODEC))
				return 1;
			if (writeRegister(REG_DAC_VOLUME_L2, volumeBits, SLAVE_CODEC))
				return 1;
			if (writeRegister(REG_DAC_VOLUME_R2, volumeBits, SLAVE_CODEC))
				return 1;
			if (writeRegister(REG_DAC_VOLUME_L3, volumeBits, SLAVE_CODEC))
				return 1;
			if (writeRegister(REG_DAC_VOLUME_R3, volumeBits, SLAVE_CODEC))
				return 1;
			if (writeRegister(REG_DAC_VOLUME_L4, volumeBits, SLAVE_CODEC))
				return 1;
			if (writeRegister(REG_DAC_VOLUME_R4, volumeBits, SLAVE_CODEC))
				return 1;
			// Unmute all DACs
			if (writeRegister(REG_DAC_CHANNEL_MUTES, 0x0, SLAVE_CODEC))
				return 1;
		}
	}

	return 0;
}

int Spi_Codec::_spiTransfer(unsigned char* tx_buf, unsigned char* rx_buf, size_t bytes, CODEC_TYPE codec){
	int ret;

	struct spi_ioc_transfer tr;
	memset(&tr, 0, sizeof(tr));
	tr.tx_buf = (unsigned long) tx_buf;
	tr.rx_buf = (unsigned long) rx_buf;
	tr.len = bytes;
	tr.bits_per_word = 8;

	int fd;
	codec == MASTER_CODEC ? fd = _fd_master : fd = _fd_slave;

	ret = ioctl(fd, SPI_IOC_MESSAGE(1), &tr);
	if (ret < 0){
		fprintf(stderr, "Error during SPI transmission with CTAG Audio Card: %d\n", ret);
		return 1;
	}

	// The following code was used to verify a correct SPI transmission with the external
	// audio codecs. To check if the codecs (master and slave) are available, two 
	// dedicated member functions (masterIsDetected and slaveIsDetected) have
	// been added to Spi_Codec class. The availability is checked by writing and reading
	// back a test value. Hence, the verification of the register contents can be 
	// omitted here. Still, this code may be useful in the future.
	/*
	if (!(tx_buf[0] & 1)){ // Verify registers, if new value has been written
		unsigned char origValue = tx_buf[2];
		tx_buf[0] = tx_buf[0] | 0x1; // Set read only flag
		ret = ioctl(fd, SPI_IOC_MESSAGE(1), &tr);
		if (ret < 0){
			printf("Error in SPI transmission during verification of register values of CTAG face: %d\n", ret);
			return 1;
		}
		if (origValue != rx_buf[2] && tx_buf[1] != REG_PLL_CLK_CONTROL_1){
			printf("Verification of new value for register 0x%X of CTAG face has been failed (original value: 0x%X, new value: 0x%X).\n", tx_buf[1], origValue, rx_buf[2]);
			return 1;
		}
		tx_buf[0] = tx_buf[0] & 0x0; // Reset write only flag
	}
	*/
 
	return 0;
}<|MERGE_RESOLUTION|>--- conflicted
+++ resolved
@@ -7,13 +7,7 @@
 #include "../include/Spi_Codec.h"
 #include "../include/GPIOcontrol.h"
 
-<<<<<<< HEAD
-//#define CTAG_BEAST_16CH
-
 const int RESET_PIN = 81; // GPIO2(17) P8.34
-=======
-#define RESET_PIN 81 // GPIO2(17) P8.34
->>>>>>> cff57b95
 
 #include <unistd.h>
 #include <fcntl.h>
@@ -22,12 +16,7 @@
 #include <linux/spi/spidev.h>
 #include <cstring>
 
-<<<<<<< HEAD
-const char SPIDEV_GPIO_CS0[] = "/dev/spidev32766.0";
-const char SPIDEV_GPIO_CS1[] = "/dev/spidev32766.1";
-=======
 Spi_Codec::Spi_Codec(const char* spidev_gpio_cs0, const char* spidev_gpio_cs1 ){
->>>>>>> cff57b95
 
 	// Open SPI devices
 	if ((_fd_master = open(spidev_gpio_cs0, O_RDWR)) < 0)
