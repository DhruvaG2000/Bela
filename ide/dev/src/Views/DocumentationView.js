--- conflicted
+++ resolved
@@ -86,25 +86,6 @@
 			}
 		});
 		
-<<<<<<< HEAD
-		// Scope
-		$.ajax({
-			type: "GET",
-			url: "documentation_xml?file=classScope",
-			dataType: "xml",
-			success: function(xml){
-				//console.log(xml);
-				var counter = 0;
-				$(xml).find('[kind="public-func"]>memberdef:not(:has(name:contains(Scope)))').each(function(){
-					//console.log($(this));
-					var li = createlifrommemberdef($(this), 'scopeDocs'+counter);
-					li.appendTo($('#scopeDocs'));
-					counter += 1;
-				});
-			}
-		});
-		
-=======
 		// all classes
 		for (let item of classes){
 			xmlClassDocs(item, this);
@@ -114,7 +95,6 @@
 	
 	closeAll(){
 		$('#docsParent').find('input:checked').prop('checked', '');
->>>>>>> 758b0d96
 	}
 	
 }
@@ -156,8 +136,6 @@
 			content.append($('<p></p>').html( $(this).html() || '' ));
 		}
 	});
-<<<<<<< HEAD
-=======
 
 	li.append(content);
 	return li;
@@ -200,7 +178,6 @@
 	});
 	
 	content.append('</br><a href="http://192.168.7.2/documentation/'+filename+'.html" target="_blank">Full Documentation</a>');
->>>>>>> 758b0d96
 
 	li.append(content);
 	return li;
