var View = require('./View');
var popup = require('../popup');

var inputChangedTimeout;

class SettingsView extends View {
	
	constructor(className, models, settings){
		super(className, models, settings);
		//this.$elements.filter('input').on('change', (e) => this.selectChanged($(e.currentTarget), e));
		this.settings.on('change', (data) => this._IDESettings(data) );
		this.$elements.filterByData = function(prop, val) {
			return this.filter(
				function() { return $(this).data(prop)==val; }
			);
		}
		
		$('#runOnBoot').on('change', () => {
			if ($('#runOnBoot').val() && $('#runOnBoot').val() !== '--select--')
				this.emit('run-on-boot', $('#runOnBoot').val());
		});
				
		$('.audioExpanderCheck').on('change', e => {
			var inputs = '', outputs = '';
			$('.audioExpanderCheck').each(function(){
				var $this = $(this);
				if ($this.is(':checked')){
					if ($this.data('func') === 'input'){
						inputs += $this.data('channel') + ',';
					} else {
						outputs += $this.data('channel') + ',';
					}
				}
			});
			if (inputs.length) inputs = inputs.slice(0, -1);
			if (outputs.length) outputs = outputs.slice(0, -1);

			this.emit('project-settings', {func: 'setCLArgs', args: [{key: '-Y', value: inputs}, {key: '-Z', value: outputs}] });
		});
		
	}
	
	selectChanged($element, e){
		var data = $element.data();
		var func = data.func;
		var key = data.key;
		if (func && this[func]){
			this[func](func, key, $element.val());
		}
		if (key === '-C'){
			this.$elements.filterByData('key', key).not($element).val($element.val());
		}
	}
	buttonClicked($element, e){
		var func = $element.data().func;
		if (func && this[func]){
			this[func](func);
		}
	}
	inputChanged($element, e){
		var data = $element.data();
		var func = data.func;
		var key = data.key;
		var type = $element.prop('type');
		console.log(key);
		if (type === 'number' || type === 'text'){
			if (func && this[func]){
				this[func](func, key, $element.val());
			}
		} else if (type === 'checkbox'){
			if (func && this[func]){
				this[func](func, key, $element.is(':checked') ? 1 : 0);
			}
		}
	}
	
	setCLArg(func, key, value){
		this.emit('project-settings', {func, key, value});
	}
	restoreDefaultCLArgs(func){
		
		// build the popup content
		popup.title('Restoring default project settings');
		popup.subtitle('Are you sure you wish to continue? Your current project settings will be lost!');
		
		var form = [];
		form.push('<button type="submit" class="button popup-continue">Continue</button>');
		form.push('<button type="button" class="button popup-cancel">Cancel</button>');
		
		popup.form.append(form.join('')).off('submit').on('submit', e => {
			e.preventDefault();
			this.emit('project-settings', {func});
			popup.hide();
		});
		
		popup.find('.popup-cancel').on('click', popup.hide );
		
		popup.show();
		
		popup.find('.popup-continue').trigger('focus');

	}
	
	setIDESetting(func, key, value){
		this.emit('IDE-settings', {func, key, value: value});
	}
	restoreDefaultIDESettings(func){
		
		// build the popup content
		popup.title('Restoring default IDE settings');
		popup.subtitle('Are you sure you wish to continue? Your current IDE settings will be lost!');
		
		var form = [];
		form.push('<button type="submit" class="button popup-continue">Continue</button>');
		form.push('<button type="button" class="button popup-cancel">Cancel</button>');
		
		popup.form.append(form.join('')).off('submit').on('submit', e => {
			e.preventDefault();
			this.emit('IDE-settings', {func});
			popup.hide();
		});
		
		popup.find('.popup-cancel').on('click', popup.hide );
		
		popup.show();
		
		popup.find('.popup-continue').trigger('focus');
		
	}
	
	shutdownBBB(){
	
		// build the popup content
		popup.title('Shutting down Bela');
		popup.subtitle('Are you sure you wish to continue? The BeagleBone will shutdown gracefully, and the IDE will disconnect.');
		
		var form = [];
		form.push('<button type="submit" class="button popup-continue">Continue</button>');
		form.push('<button type="button" class="button popup-cancel">Cancel</button>');
		
		popup.form.append(form.join('')).off('submit').on('submit', e => {
			e.preventDefault();
			this.emit('halt');
			popup.hide();
		});
		
		popup.find('.popup-cancel').on('click', popup.hide );
		
		popup.show();
		
		popup.find('.popup-continue').trigger('focus');
	
	}
	aboutPopup(){
		
		// build the popup content
		popup.title('About Bela');
		popup.subtitle('You are using Bela Version 0.1, July 2016. Bela is an open source project licensed under GPL, and is a product of the Augmented Instruments Laboratory at Queen Mary University of London. For more information, visit http://bela.io');
		var form = [];
		form.push('<button type="submit" class="button popup-continue">Close</button>');
		
		popup.form.append(form.join('')).off('submit').on('submit', e => {
			e.preventDefault();
			popup.hide();
		});
				
		popup.show();
		
		popup.find('.popup-continue').trigger('focus');
		
	}
	updateBela(){
	
		// build the popup content
		popup.title('Updating Bela');
		popup.subtitle('Please select the update zip archive');
		
		var form = [];
		form.push('<input id="popup-update-file" type="file">');
		form.push('</br>');
		form.push('<button type="submit" class="button popup-upload">Upload</button>');
		form.push('<button type="button" class="button popup-cancel">Cancel</button>');

		/*popup.form.prop({
			action	: 'updates',
			method	: 'get',
			enctype	: 'multipart/form-data'
		});*/
		
		popup.form.append(form.join('')).off('submit').on('submit', e => {
		
			//console.log('submitted', e);
			
			e.preventDefault();
			
			var file = popup.find('input[type=file]').prop('files')[0];
			
			//console.log('input', popup.find('input[type=file]'));
			//console.log('file', file);
			
			if (file){
			
				this.emit('warning', 'Beginning the update - this may take several minutes');
				this.emit('warning', 'The browser may become unresponsive and will temporarily disconnect');
				this.emit('warning', 'Do not use the IDE during the update process!');
				
				var reader = new FileReader();
				reader.onload = (ev) => this.emit('upload-update', {name: file.name, file: ev.target.result} );
				reader.readAsArrayBuffer(file);
				
			} else {
			
				this.emit('warning', 'not a valid update zip archive');
				
			}
			
			popup.hide();
			popup.overlay();
			
		});
		
		popup.find('.popup-cancel').on('click', popup.hide );
				
		popup.show();
		
	}
	
	// model events
<<<<<<< HEAD
	_CLArgs(data){
		var args = '';
		
		try{
			for (let key in data) {
		
				let el = this.$elements.filterByData('key', key);
			
				// set the input value when neccesary
				if (el[0].type === 'checkbox') {
					el.prop('checked', (data[key] == 1));
				} else if (key === '-C' || (el.val() !== data[key] && !this.inputJustChanged)){
					//console.log(el.val(), data[key]);
					el.val(data[key]);
				}

				// fill in the full string
				if (key[0] === '-' && key[1] === '-'){
					args += key+'='+data[key]+' ';
				} else if (key === 'user'){
					args += data[key];
				} else if (key !== 'make'){
					args += key+data[key]+' ';
				}
			}
=======
	__CLArgs(data){

		for (let key in data) {
		
			if (key === '-Y' || key === '-Z'){
				this.setAudioExpander(key, data[key]);
				continue;
			} else if (key === 'audioExpander'){
				if (data[key] == 1)
					$('#audioExpanderTable').css('display', 'table');
				else
					$('#audioExpanderTable').css('display', 'none');
			}
		
			let el = this.$elements.filterByData('key', key);

			// set the input value
			if (el[0].type === 'checkbox') {
				el.prop('checked', (data[key] == 1));
			} else {
				//console.log(el.val(), data[key]);
				el.val(data[key]);
			}
			
			
>>>>>>> d1c669fd
		}
		catch(e){
			this.emit('error', 'Error parsing project settings. Try restoring defaults.');
		}

	}
	_IDESettings(data){
		for (let key in data){
			this.$elements.filterByData('key', key).val(data[key]).prop('checked', data[key]);
		}
	}
	_breakpoints(value, keys){
		this.emit('project-settings', {func: 'setBreakpoints', value});
	}
	_projectList(projects, data){

		var $projects = $('#runOnBoot');
		$projects.empty();
		
		// add an empty option to menu and select it
		$('<option></option>').html('--select--').appendTo($projects);
		
		// add a 'none' option
		$('<option></option>').attr('value', 'none').html('none').appendTo($projects);

		// fill project menu with projects
		for (let i=0; i<projects.length; i++){
			if (projects[i] && projects[i] !== 'undefined' && projects[i] !== 'exampleTempProject' && projects[i][0] !== '.'){
				$('<option></option>').attr('value', projects[i]).html(projects[i]).appendTo($projects);
			}
		}
		
	}
	
	useAudioExpander(func, key, val){
		
		if (val == 1) {
			$('#audioExpanderTable').css('display', 'table');
			this.setCLArg('setCLArg', key, val);
		} else {
			$('#audioExpanderTable').css('display', 'none');
			// clear channel picker
			$('.audioExpanderCheck').prop('checked', false);
			this.emit('project-settings', {func: 'setCLArgs', args: [
				{key: '-Y', value: ''}, 
				{key: '-Z', value: ''},
				{key, value: val}
			] });
		}
	}
	
	setAudioExpander(key, val){
		
		if (!val.length) return;
		
		var channels = val.split(',');

		if (!channels.length) return;
		
		$('.audioExpanderCheck').each( function(){
			let $this = $(this);
			if (($this.data('func') === 'input' && key === '-Y') || ($this.data('func') === 'output' && key === '-Z')){
				let checked = false;
				for (let channel of channels){
					if (channel == $this.data('channel'))
						checked = true;
				}	
				$this.prop('checked', checked);	
			}
		});
		
	}
}

module.exports = SettingsView;<|MERGE_RESOLUTION|>--- conflicted
+++ resolved
@@ -226,33 +226,6 @@
 	}
 	
 	// model events
-<<<<<<< HEAD
-	_CLArgs(data){
-		var args = '';
-		
-		try{
-			for (let key in data) {
-		
-				let el = this.$elements.filterByData('key', key);
-			
-				// set the input value when neccesary
-				if (el[0].type === 'checkbox') {
-					el.prop('checked', (data[key] == 1));
-				} else if (key === '-C' || (el.val() !== data[key] && !this.inputJustChanged)){
-					//console.log(el.val(), data[key]);
-					el.val(data[key]);
-				}
-
-				// fill in the full string
-				if (key[0] === '-' && key[1] === '-'){
-					args += key+'='+data[key]+' ';
-				} else if (key === 'user'){
-					args += data[key];
-				} else if (key !== 'make'){
-					args += key+data[key]+' ';
-				}
-			}
-=======
 	__CLArgs(data){
 
 		for (let key in data) {
@@ -278,10 +251,6 @@
 			}
 			
 			
->>>>>>> d1c669fd
-		}
-		catch(e){
-			this.emit('error', 'Error parsing project settings. Try restoring defaults.');
 		}
 
 	}
