--- conflicted
+++ resolved
@@ -1818,24 +1818,6 @@
 				}
 			});
 
-<<<<<<< HEAD
-			// Scope
-			$.ajax({
-				type: "GET",
-				url: "documentation_xml?file=classScope",
-				dataType: "xml",
-				success: function success(xml) {
-					//console.log(xml);
-					var counter = 0;
-					$(xml).find('[kind="public-func"]>memberdef:not(:has(name:contains(Scope)))').each(function () {
-						//console.log($(this));
-						var li = createlifrommemberdef($(this), 'scopeDocs' + counter);
-						li.appendTo($('#scopeDocs'));
-						counter += 1;
-					});
-				}
-			});
-=======
 			// all classes
 			var _iteratorNormalCompletion2 = true;
 			var _didIteratorError2 = false;
@@ -1866,7 +1848,6 @@
 		key: 'closeAll',
 		value: function closeAll() {
 			$('#docsParent').find('input:checked').prop('checked', '');
->>>>>>> 758b0d96
 		}
 	}]);
 
@@ -1910,8 +1891,6 @@
 			content.append($('<p></p>').html($(this).html() || ''));
 		}
 	});
-<<<<<<< HEAD
-=======
 
 	li.append(content);
 	return li;
@@ -1954,7 +1933,6 @@
 	});
 
 	content.append('</br><a href="http://192.168.7.2/documentation/' + filename + '.html" target="_blank">Full Documentation</a>');
->>>>>>> 758b0d96
 
 	li.append(content);
 	return li;
@@ -4911,13 +4889,13 @@
 		token: token,
 		type: type,
 		range: range,
-		id: editor.session.addMarker(range, "bela-ace-highlight", "text"),
-		anchor: new Anchor(editor.session.doc, range.start.row, range.start.column)
+		id: editor.session.addMarker(range, "bela-ace-highlight", "text") //,
+		//anchor:	new Anchor(editor.session.doc, range.start.row, range.start.column)
 	};
-	marker.anchor.on('change', function (e) {
-		range.setStart(e.value.row, e.value.column);
-		range.setEnd(e.value.row, e.value.column + token.value.length);
-	});
+	/*marker.anchor.on('change', function(e){
+ 	range.setStart(e.value.row, e.value.column);
+ 	range.setEnd(e.value.row, e.value.column + token.value.length);
+ });*/
 	markers.push(marker);
 }
 
