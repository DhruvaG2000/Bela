--- conflicted
+++ resolved
@@ -1146,13 +1146,10 @@
 .subsections li, .subsections span{
 	cursor: auto;
 }
-<<<<<<< HEAD
-=======
 .subsections a {
 	text-decoration: underline;
 	cursor: pointer;
 }
->>>>>>> 758b0d96
 
 .subsections div>h2 { /* title */
 
