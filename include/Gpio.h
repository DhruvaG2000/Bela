#ifndef _GPIO_H_INCLUDED_
#define _GPIO_H_INCLUDED_
#include <unistd.h>
#include <stdint.h>
#include <sys/types.h>
#include <sys/stat.h>
#include <fcntl.h>
#include <sys/mman.h>
#include <stdio.h>
#include "GPIOcontrol.h"

/*
#define TEST_PIN_GPIO_BASE	GPIO0_ADDRESS	// Use GPIO0(31) for debugging
#define TEST_PIN_MASK		(1 << 31)
#define TEST_PIN2_MASK		(1 << 26)

#define USERLED3_GPIO_BASE  GPIO1_ADDRESS // GPIO1(24) is user LED 3
#define USERLED3_PIN_MASK   (1 << 24)
*/

static const uint32_t GPIO_SIZE =  0x198;
static const uint32_t GPIO_DATAIN = (0x138 / 4);
static const uint32_t GPIO_CLEARDATAOUT = (0x190 / 4);
static const uint32_t GPIO_SETDATAOUT = (0x194 / 4);
static const uint32_t GPIO_ADDRESSES[4] = {
	0x44E07000,
	0x4804C000,
	0x481AC000,
	0x481AE000,
};

class Gpio{
public:
	Gpio():
	oldPin(-1),
	fd(-1)
	{};

	~Gpio(){
		close();
	}

	/**
	 * Opens a GPIO pin.
	 *
	 * @param pin the GPIO pin ( 0 <= pin < 128)
	 * @param direction one of INPUT or OUTPUT
	 * @param unexport if `false`, it will not try to unexport the pin when calling `close()`
	 *
	 * @return 0 if success, -1 otherwise;
	 */
<<<<<<< HEAD
	int open(unsigned int pin, unsigned int direction);

	/**
	 * Closes a currently open GPIO
	 */
	void close();

=======
	int open(unsigned int pin, unsigned int direction, bool unexport = true){
		if(pin >= 128){
			return -1;
		}
		if(fd != -1){
			close();
		}
		oldPin = pin;
		// gpio_export can fail if the pin has already been exported.
		// if that is the case, let's make a note of it so we do not 
		// unexport it when we are done.
		int ret = gpio_export(pin);
		if(ret == 0 && unexport)
			shouldUnexport = true;
		else
			shouldUnexport = false;
		if(gpio_set_dir(pin, direction) < 0){
			return -1;
		}
		fd = ::open("/dev/mem", O_RDWR);
		int bank = pin / 32;
		pin = pin - bank * 32;
		pinMask = 1 << pin;
		uint32_t gpioBase = GPIO_ADDRESSES[bank];
		gpio = (uint32_t *)mmap(0, GPIO_SIZE, PROT_READ | PROT_WRITE, MAP_SHARED, fd, gpioBase);
		if(gpio == MAP_FAILED){
			fprintf(stderr, "Unable to map GPIO pin %u\n", pin);
			return -2;
		}
		// actually use the memmapped memory,
		// to avoid mode switches later:
		// read the current value
		int value = read();
		// and write it back
		write(value);
		return 0;
	}
	
	/**
	 * Closes a currently open GPIO
	 */
	void close(){
		if(shouldUnexport)
			gpio_unexport(oldPin);
		::close(fd);
		oldPin = -1;
		fd = -1;
	}
>>>>>>> 2ee57ef5
	/**
	 * Read the GPIO value.
	 * @return the GPIO value
	 */
	bool read(){
		return (gpio[GPIO_DATAIN] & pinMask);
	}

	/**
	 * Set the output to 1.
	 */
	void set(){
		gpio[GPIO_SETDATAOUT] = pinMask;
	}

	/** Clear the output
	 */
	void clear(){
		gpio[GPIO_CLEARDATAOUT] = pinMask;
	}

	/**
	 * Write an output value
	 * @param value the value to write
	 */
	void  write(bool value){
		if(value){
			set();
		} else {
			clear();
		}
	}

	/**
	 * Check if the GPIO is enabled.
	 *
	 * @return true if enabled, false otherwise
	 */
	bool enabled(){
		return fd != -1;
	}
private:
	bool shouldUnexport;
	int oldPin;
	int fd;	
	uint32_t pinMask;
	uint32_t* gpio;
};
#endif /* _GPIO_H_INCLUDED_ */<|MERGE_RESOLUTION|>--- conflicted
+++ resolved
@@ -49,64 +49,13 @@
 	 *
 	 * @return 0 if success, -1 otherwise;
 	 */
-<<<<<<< HEAD
-	int open(unsigned int pin, unsigned int direction);
-
+	int open(unsigned int pin, unsigned int direction, bool unexport = true);
+	
 	/**
 	 * Closes a currently open GPIO
 	 */
 	void close();
 
-=======
-	int open(unsigned int pin, unsigned int direction, bool unexport = true){
-		if(pin >= 128){
-			return -1;
-		}
-		if(fd != -1){
-			close();
-		}
-		oldPin = pin;
-		// gpio_export can fail if the pin has already been exported.
-		// if that is the case, let's make a note of it so we do not 
-		// unexport it when we are done.
-		int ret = gpio_export(pin);
-		if(ret == 0 && unexport)
-			shouldUnexport = true;
-		else
-			shouldUnexport = false;
-		if(gpio_set_dir(pin, direction) < 0){
-			return -1;
-		}
-		fd = ::open("/dev/mem", O_RDWR);
-		int bank = pin / 32;
-		pin = pin - bank * 32;
-		pinMask = 1 << pin;
-		uint32_t gpioBase = GPIO_ADDRESSES[bank];
-		gpio = (uint32_t *)mmap(0, GPIO_SIZE, PROT_READ | PROT_WRITE, MAP_SHARED, fd, gpioBase);
-		if(gpio == MAP_FAILED){
-			fprintf(stderr, "Unable to map GPIO pin %u\n", pin);
-			return -2;
-		}
-		// actually use the memmapped memory,
-		// to avoid mode switches later:
-		// read the current value
-		int value = read();
-		// and write it back
-		write(value);
-		return 0;
-	}
-	
-	/**
-	 * Closes a currently open GPIO
-	 */
-	void close(){
-		if(shouldUnexport)
-			gpio_unexport(oldPin);
-		::close(fd);
-		oldPin = -1;
-		fd = -1;
-	}
->>>>>>> 2ee57ef5
 	/**
 	 * Read the GPIO value.
 	 * @return the GPIO value
