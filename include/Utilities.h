--- conflicted
+++ resolved
@@ -433,18 +433,14 @@
 // Sets a given analog output channel to a value for the current frame and, if persistent outputs are
 // enabled, for all subsequent frames
 static inline void analogWrite(BelaContext *context, int frame, int channel, float value) {
-<<<<<<< HEAD
 	unsigned int f;
 	for(f = frame; f < context->analogFrames; f++)
-		context->analogOut[f * context->analogOutChannels + channel] = value;
-=======
-	for(unsigned int f = frame; f < context->analogFrames; f++)
 		analogWriteOnce(context, f, channel, value);
->>>>>>> 2ee57ef5
 }
 
 static inline void analogWriteNI(BelaContext *context, int frame, int channel, float value) {
-	for(unsigned int f = frame; f < context->analogFrames; f++)
+	unsigned int f;
+	for(f = frame; f < context->analogFrames; f++)
 		analogWriteOnceNI(context, f, channel, value);
 }
 
