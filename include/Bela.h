/**
 *  @file
 *  @brief Main Bela public API
 *
 *  Central control code for hard real-time audio on BeagleBone Black
 *  using PRU and Xenomai Linux extensions. This code began as part
 *  of the Hackable Instruments project (EPSRC) at Queen Mary University
 *  of London, 2013-14.
 *
 *  (c) 2014-15 Andrew McPherson, Victor Zappi and Giulio Moro,
 *  Queen Mary University of London
 */

/**
 * \mainpage
 *
 * Bela is a hard-real-time, ultra-low latency audio and sensor environment for
 * BeagleBone Black, which works with the BeagleBone Audio Cape or a custom "Bela Cape"
 * which incorporates stereo audio with 8x, 16-bit analog inputs and outputs.
 *
 * Bela is based on the Xenomai real-time Linux extensions (http://xenomai.org) and
 * uses the BeagleBone %PRU subsystem to address the audio and sensor hardware.
 *
 * Further information can be found at http://bela.io
 */


#ifndef BELA_H_
#define BELA_H_

#ifdef __cplusplus
extern "C"
{
#endif

#include <stdint.h>
#include <unistd.h>
#include <stdbool.h>
#include <rtdk.h>
#include "digital_gpio_mapping.h"
#include <GPIOcontrol.h>

// Useful constants

/** \cond PRIVATE */
#define CODEC_I2C_ADDRESS  0x18		// Address of TLV320AIC3104 codec

#define MAX_PRU_FILENAME_LENGTH 256
#define MAX_SERVERNAME_LENGTH 256
/** \endcond */

/**
 * \ingroup auxtask
 *
 * Xenomai priority level for audio processing. Maximum possible priority is 99.
 * In general, all auxiliary tasks should have a level lower than this unless for\
 * special purposes where the task needs to interrupt audio processing.
 */
#define BELA_AUDIO_PRIORITY		95

// Default volume levels

/**
 * \addtogroup levels
 *
 * @{
 */

/**
 * Default level of the audio DAC in decibels. See Bela_setDACLevel().
 */
#define DEFAULT_DAC_LEVEL	0.0

/**
 * Default level of the audio ADC in decibels. See Bela_setADCLevel().
 */
#define DEFAULT_ADC_LEVEL	-6.0


/**
 * Default level of the Programmable Gain Amplifier in decibels.
 */
#define DEFAULT_PGA_GAIN 16

/**
 * Default level of the headphone output in decibels. See Bela_setHeadphoneLevel().
 */
#define DEFAULT_HP_LEVEL	-6.0
/** @} */

/**
 * Flag for BelaContext. If set, indicates the audio and analog buffers are interleaved.
 */
#define BELA_FLAG_INTERLEAVED				(1 << 0)	// Set if buffers are interleaved
/**
 * Flag for BelaContext. If set, indicates analog outputs persist for future frames.
 */
#define BELA_FLAG_ANALOG_OUTPUTS_PERSIST	(1 << 1)	// Set if analog/digital outputs persist for future buffers

struct option;

/**
 * \ingroup control
 * \brief Structure containing initialisation parameters for the real-time
 * audio control system.
 *
 * This structure is initialised using Bela_defaultSettings(). Its contents
 * are used up through the point of calling
 * Bela_initAudio() at which point it is no longer needed.
 */
typedef struct {
	// These items might be adjusted by the user:

	/// \brief Number of (analog) frames per period.
	///
	/// Number of audio frames depends on relative sample rates of the two. By default,
	/// audio is twice the sample rate, so has twice the period size.
	int periodSize;
	/// Whether to use the analog input and output
	int useAnalog;
	/// Whether to use the 16 programmable GPIOs
	int useDigital;
	/// How many audio input channels
	int numAudioInChannels;
	/// How many audio out channels
	int numAudioOutChannels;
	/// How many analog input channels
	int numAnalogInChannels;
	/// How many analog output channels
	int numAnalogOutChannels;
	/// How many channels for the GPIOs
	int numDigitalChannels;

	/// Whether to begin with the speakers muted
	int beginMuted;
	/// Level for the audio DAC output
	float dacLevel;
	/// Level for the audio ADC input
	float adcLevel;
	/// Gains for the PGA, left and right channels
	float pgaGain[2];
	/// Level for the headphone output
	float headphoneLevel;
	/// How many channels to use on the multiplexer capelet, if enabled
	int numMuxChannels;
	/// Which audio expander settings to use on the input
	unsigned int audioExpanderInputs;
	/// Which audio expander settings to use on the input
	unsigned int audioExpanderOutputs;

	/// Which PRU (0 or 1) the code should run on
	int pruNumber; 
	/// The external .bin file to load. If empty will use PRU code from pru_rtaudio_bin.h
	char pruFilename[MAX_PRU_FILENAME_LENGTH];
	/// Whether to use verbose logging
	int verbose;
	/// Whether to use the blinking LED to indicate Bela is running
	int enableLED;
	/// Whether to monitor the Bela cape button on P9.27 / GPIO3[19]
	int enableCapeButtonMonitoring;

	// These items are application-dependent but should probably be
	// determined by the programmer rather than the user

	/// Whether audio/analog data should be interleaved
	/// <b>TODO: deinterleaved buffers are not implemented yet.</b>
	int interleave;
	/// \brief Whether analog outputs should persist to future frames.
	///
	/// n.b. digital pins always persist, audio never does
	int analogOutputsPersist;

	// These items are hardware-dependent and should only be changed
	// to run on different hardware

	/// Where the codec can be found on the I2C bus
	int codecI2CAddress;
	/// Pin where amplifier mute can be found
	int ampMutePin;
	/// Port where the UDP server will listen
	int receivePort;
	/// Port where the UDP client will transmit
	int transmitPort;
	char serverName[MAX_SERVERNAME_LENGTH];
} BelaInitSettings;


/**
 * \ingroup render
 * \brief Structure holding audio and sensor settings and pointers to I/O data buffers.
 *
 * This structure is passed to setup(), render() and cleanup() and provides access to 
 * Bela's I/O functionality. It is initialised in Bela_initAudio() based on the contents 
 * of the BelaInitSettings structure.
 */
typedef struct {
	/// \brief Buffer holding audio input samples
	///
	/// This buffer allows Bela's audio input data to be read during render().
	/// By default the buffer contains data from all the audio input channels arranged
	/// in interleaved format.
	///
	/// Every time render() runs this buffer is filled with a block of new audio samples.
	/// The block is made up of frames, individual slices of time consisting of one sample
	/// taken from each audio input channel simultaneously. The number of frames per
	/// block is given by context->audioFrames, and the number of audio input channels
	/// by context->audioInChannels. The length of this buffer is the product of these
	/// two values.
	///
	/// The buffer can be accessed manually with standard array notation or more 
	/// conveniently using the audioRead() utility.
	///
	/// \b Note: this element is available in render() only.
	const float * const audioIn;

	/// \brief Buffer holding audio output samples
	///
	/// This buffer allows Bela's audio output data to be written during render().
	/// By default the buffer must contain data from all the audio output channels
	/// arranged in interleaved format.
	///
	/// Every time render() runs it is the job of the developer to fill this buffer with 
	/// a block of new audio samples, structured in the same way as context->audioIn.
	///
	/// The buffer can be accessed manually with standard array notation or more 
	/// conveniently using the audioWrite() utility.
	///
	/// \b Note: this element is available in render() only.
	float * const audioOut;

	/// \brief Buffer holding analog input samples
	///
	/// This buffer allows Bela's analog input data to be read during render().
	/// By default the buffer contains data from all the analog input channels arranged
	/// in interleaved format.
	///
	/// Every time render() runs this buffer is filled with a block of new analog samples.
	/// The block is made up of frames, individual slices of time consisting of one sample
	/// taken from each analog input channel simultaneously. The number of frames per
	/// block is given by context->analogFrames, and the number of analog input channels
	/// by context->analogInChannels. The length of this buffer is the product of these
	/// two values.
	///
	/// The buffer can be accessed manually with standard array notation or more 
	/// conveniently using the analogRead() utility.
	///
	/// \b Note: this element is available in render() only.
	const float * const analogIn;

	/// \brief Buffer holding analog output samples
	///
	/// This buffer allows Bela's analog output data to be written during render().
	/// By default the buffer must contain data from all the analog output channels
	/// arranged in interleaved format.
	///
	/// Every time render() runs it is the job of the developer to fill this buffer with 
	/// a block of new analog samples, structured in the same way as context->analogIn.
	///
	/// The buffer can be accessed manually with standard array notation or more 
	/// conveniently using the analogWrite() utility.
	///
	/// \b Note: this element is available in render() only.
	float * const analogOut;

	/// \brief Buffer holding digital input/output samples
	///
	/// This buffer allows Bela's digital GPIO data to be read and written during render().
	///
	/// The buffer can be accessed manually with standard array notation or somewhat more 
	/// conveniently using the digitalRead() and digitalWrite() utilities.
	///
	/// \b Note: this element is available in render() only.
	uint32_t * const digital;

	/// \brief The number of audio frames per block
	///
	/// Every time render() runs context->audioIn is filled with a block of new audio 
	/// samples. The block is made up of frames, individual slices of time consisting of 
	/// one sample taken from each audio input channel simultaneously. 
	///
	/// This value determines the number of audio frames in each block and can be adjusted 
	/// in the IDE settings tab (or via the command line arguments) from 2 to 128, 
	/// defaulting to 16. 
	///
	/// This value also determines how often render() is called, and reducing it decreases 
	/// audio latency at the cost of increased CPU consumption.
	const uint32_t audioFrames;
	/// \brief The number of audio input channels
	const uint32_t audioInChannels;
	/// \brief The number of audio output channels
	const uint32_t audioOutChannels;
	/// \brief The audio sample rate in Hz (currently always 44100.0)
	const float audioSampleRate;

	/// \brief The number of analog frames per block
	///
	/// Every time render() runs context->analogIn is filled with a block of new analog 
	/// samples. The block is made up of frames, individual slices of time consisting of 
	/// one sample taken from each analog input channel simultaneously. 
	///
	/// This value determines the number of analog frames in each block. It cannot be
	/// set directly as it is dependant on the number of audio frames per block 
	/// (context->audioFrames) and the analog sample rate (context->analogSampleRate).
	///
	/// This value will be 0 if analog I/O is disabled.
	const uint32_t analogFrames;

	/// \brief The number of analog input channels
	///
	/// This will be 0 if analog I/O is disabled.
	const uint32_t analogInChannels;

	/// \brief The number of analog output channels
	///
	/// This will be 0 if analog I/O is disabled.
	const uint32_t analogOutChannels;

	/// \brief Analog sample rate in Hz
	///
	/// This value determines the rate at which each analog input is sampled, and is
	/// directly related to the number of analog channels available. It can be adjusted 
	/// in the IDE settings tab (or via the command line arguments) to 22050, 44100
	/// or 88200, allowing 8, 4, or 2 analog channels respectively. By default, all 8
	/// channels are sampled at 22050Hz.
	///
	/// If analog I/O is disabled, this value is 0.
	const float analogSampleRate;

	/// Number of digital frames per period
	const uint32_t digitalFrames;
	/// \brief Number of digital channels
	///
	/// Currently this will always be 16, unless digital I/O is disabled, in which case it will be 0.
	const uint32_t digitalChannels;
	/// Digital sample rate in Hz (currently always 44100.0)
	const float digitalSampleRate;

	/// \brief Number of elapsed audio frames since the start of rendering.
	///
	/// This holds the total number of audio frames as of the beginning of the current block. To
	/// find the current number of analog or digital frames elapsed, multiply by the ratio of the
	/// sample rates (e.g. half the number of analog frames will have elapsed if the analog sample
	/// rate is 22050).
	const uint64_t audioFramesElapsed;
	
	/// \brief Number of multiplexer channels for each analog input.
	///
	/// This will be 2, 4 or 8 if the multiplexer capelet is enabled, otherwise it will be 1.
	/// 2, 4 and 8 correspond to 16, 32 and 64 analog inputs, respectively.
	const uint32_t multiplexerChannels;
	
	/// \brief Multiplexer channel corresponding to the first analog frame.
	///
	/// This indicates the multiplexer setting corresponding to the first analog frame in the
	/// buffer.
	const uint32_t multiplexerStartingChannel;
	
	/// \brief Buffer which holds multiplexed analog inputs, when multiplexer capelet is enabled.
	///
	/// Because the analog in buffer size may be smaller than a complete cycle of the multiplexer 
	/// capelet, this buffer will always be big enough to hold at least one complete cycle of all
	/// channels. It will be null if the multiplexer capelet is not enabled.
	const float * const multiplexerAnalogIn;	
	
	/// \brief Flags for whether audio expander is enabled on given analog channels.
	///
	/// Bits 0-15, when set, indicate audio expander enabled on the analog inputs. Bits 16-31
	/// indicate audio expander enabled on the analog outputs.
	const uint32_t audioExpanderEnabled;

	/// \brief Other audio/sensor settings
	///
	/// Binary combination of flags including:
	///
	/// BELA_FLAG_INTERLEAVED: indicates the audio and analog buffers are interleaved
	///
	/// BELA_FLAG_ANALOG_OUTPUTS_PERSIST: indicates that writes to the analog outputs will
	/// persist for future frames. If not set, writes affect one frame only.
	const uint32_t flags;
} BelaContext;

/** \ingroup auxtask
 *
 * Auxiliary task variable. Auxiliary tasks are created using createAuxiliaryTask() and
 * automatically cleaned up after cleanup() finishes.
 */
typedef void* AuxiliaryTask;	// Opaque data type to keep track of aux tasks

/** \ingroup render
 *
 * Flag that indicates when the audio will stop. Threads can poll this variable to indicate when
 * they should stop. Additionally, a program can set this to \c true
 * to indicate that audio processing should terminate. Calling Bela_stopAudio()
 * has the effect of setting this to \c true.
 */
extern int volatile gShouldStop;

// *** User-defined render functions ***

/**
 * \defgroup render User-defined render functions
 *
 * These three functions must be implemented by the developer in every Bela program.
 * Typically they appear in their own .cpp source file.
 *
 * @{
 */

/**
 * \brief User-defined initialisation function which runs before audio rendering begins.
 *
 * This function runs once at the beginning of the program, after most of the system
 * initialisation has begun but before audio rendering starts. Use it to prepare any
 * memory or resources that will be needed in render().
 *
 * \param context Data structure holding information on sample rates, numbers of channels,
 * frame sizes and other state. Note: the buffers for audio, analog and digital data will
 * \b not yet be available to use. Do not attempt to read or write audio or sensor data
 * in setup().
 * \param userData An opaque pointer to an optional user-defined data structure. Whatever
 * is passed as the second argument to Bela_initAudio() will appear here.
 *
 * \return true on success, or false if an error occurred. If no initialisation is
 * required, setup() should return true.
 */
bool setup(BelaContext *context, void *userData);

/**
 * \brief User-defined callback function to process audio and sensor data.
 *
 * This function is called regularly by the system every time there is a new block of
 * audio and/or sensor data to process. Your code should process the requested samples
 * of data, store the results within \c context, and return.
 *
 * \param context Data structure holding buffers for audio, analog and digital data. The
 * structure also holds information on numbers of channels, frame sizes and sample rates,
 * which are guaranteed to remain the same throughout the program and to match what was
 * passed to setup().
 * \param userData An opaque pointer to an optional user-defined data structure. Will
 * be the same as the \c userData parameter passed to setup().
 */
void render(BelaContext *context, void *userData);

/**
 * \brief User-defined cleanup function which runs when the program finishes.
 *
 * This function is called by the system once after audio rendering has finished, before the
 * program quits. Use it to release any memory allocated in setup() and to perform
 * any other required cleanup. If no initialisation is performed in setup(), then
 * this function will usually be empty.
 *
 * \param context Data structure holding information on sample rates, numbers of channels,
 * frame sizes and other state. Note: the buffers for audio, analog and digital data will
 * no longer be available to use. Do not attempt to read or write audio or sensor data
 * in cleanup().
 * \param userData An opaque pointer to an optional user-defined data structure. Will
 * be the same as the \c userData parameter passed to setup() and render().
 */
void cleanup(BelaContext *context, void *userData);

/** @} */

/**
 * \defgroup control Control and command line functions
 *
 * These functions are used to initialise the Bela settings, process arguments
 * from the command line, and start/stop the audio and sensor system.
 *
 * @{
 */

// *** Command-line settings ***

/**
 * \brief Initialise the data structure containing settings for Bela.
 *
 * This function should be called in main() before parsing any command-line arguments. It
 * sets default values in the data structure which specifies the Bela settings, including
 * frame sizes, numbers of channels, volume levels and other parameters.
 *
 * \param settings Structure holding initialisation data for Bela.
 */
void Bela_defaultSettings(BelaInitSettings *settings);

/**
 * \brief Get long options from command line argument list, including Bela standard options
 *
 * This function should be used in main() to process command line options, in place of the
 * standard library getopt_long(). Internally, it parses standard Bela command-line options,
 * storing the results in the settings data structure. Any options which are not part of the
 * Bela standard options will be returned, as they would normally be in getopt_long().
 *
 * \param argc Number of command line options, as passed to main().
 * \param argv Array of command line options, as passed to main().
 * \param customShortOptions List of short options to be parsed, analogous to getopt_long(). This
 * list should not include any characters already parsed as part of the Bela standard options.
 * \param customLongOptions List of long options to parsed, analogous to getopt_long(). This
 * list should not include any long options already parsed as part of the Bela standard options.
 * \param settings Data structure holding initialisation settings for Bela. Any standard options
 * parsed will automatically update this data structure.
 *
 * \return Value of the next option parsed which is not a Bela standard option, or -1 when the
 * argument list has been exhausted. Similar to the return value of getopt_long() except that Bela
 * standard options are handled internally and not returned.
 */
int Bela_getopt_long(int argc, char *argv[], const char *customShortOptions,
				   const struct option *customLongOptions, BelaInitSettings *settings);

/**
 * \brief Print usage information for Bela standard options.
 *
 * This function should be called from your code wherever you wish to print usage information for the
 * user. It will print usage information on Bela standard options, after which you can print usage
 * information for your own custom options.
 */
void Bela_usage();

/**
 * \brief Set level of verbose (debugging) printing.
 *
 * \param level Verbosity level of the internal Bela system. 0 by default; higher values will
 * print more information. Presently all positive numbers produce the same level of printing.
 */
void Bela_setVerboseLevel(int level);


// *** Audio control functions ***

/**
 * \brief Initialise audio and sensor rendering environment.
 *
 * This function prepares audio rendering in Bela. It should be called from main() sometime
 * after command line option parsing has finished. It will initialise the rendering system, which
 * in the process will result in a call to the user-defined setup() function.
 *
 * \param settings Data structure holding system settings, including numbers of channels, frame sizes,
 * volume levels and other information.
 * \param userData An opaque pointer to a user-defined data structure which will be passed to
 * setup(), render() and cleanup(). You can use this to pass custom information
 * to the rendering functions, as an alternative to using global variables.
 *
 * \return 0 on success, or nonzero if an error occurred.
 */
int Bela_initAudio(BelaInitSettings *settings, void *userData);

/**
 * \brief Begin processing audio and sensor data.
 *
 * This function will start the Bela audio/sensor system. After this function is called, the
 * system will make periodic calls to render() until Bela_stopAudio() is called.
 *
 * \return 0 on success, or nonzero if an error occurred.
 */
int Bela_startAudio();

/**
 * \brief Stop processing audio and sensor data.
 *
 * This function will stop the Bela audio/sensor system. After this function returns, no further
 * calls to render() will be issued.
 */
void Bela_stopAudio();

/**
 * \brief Clean up resources from audio and sensor processing.
 *
 * This function should only be called after Bela_stopAudio(). It will release any
 * internal resources for audio and sensor processing. In the process, it will call the
 * user-defined cleanup() function.
 */
void Bela_cleanupAudio();

/** @} */

/**
 * \defgroup levels Audio level controls
 *
 * These functions control the input and output levels for the audio codec. If a Bela program
 * does not call these functions, sensible default levels will be used.
 *
 * @{
 */

// *** Volume and level controls ***

/**
 * \brief Set the level of the audio DAC.
 *
 * This function sets the level of all audio outputs (headphone, line, speaker). It does
 * not affect the level of the (non-audio) analog outputs.
 *
 * \b Important: do not call this function from within render(), as it does not make
 * any guarantees on real-time performance.
 *
 * \param decibels Level of the DAC output. Valid levels range from -63.5 (lowest) to
 * 0 (highest) in steps of 0.5dB. Levels between increments of 0.5 will be rounded down.
 *
 * \return 0 on success, or nonzero if an error occurred.
 */
int Bela_setDACLevel(float decibels);

/**
 * \brief Set the level of the audio ADC.
 *
 * This function sets the level of the audio input. It does not affect the level of the
 * (non-audio) analog inputs.
 *
 * \b Important: do not call this function from within render(), as it does not make
 * any guarantees on real-time performance.
 *
 * \param decibels Level of the ADC input. Valid levels range from -12 (lowest) to
 * 0 (highest) in steps of 1.5dB. Levels between increments of 1.5 will be rounded down.
 *
 * \return 0 on success, or nonzero if an error occurred.
 */
int Bela_setADCLevel(float decibels);


/**
 * \brief Set the gain of the audio preamplifier.
 *
 * This function sets the level of the Programmable Gain Amplifier(PGA), which
 * amplifies the signal before the ADC.
 *
 * \b Important: do not call this function from within render(), as it does not make
 * any guarantees on real-time performance.
 *
 * \param decibels Level of the PGA Valid levels range from 0 (lowest) to
 * 59.5 (highest) in steps of 0.5dB. Levels between increments of 0.5 will be rounded.
 * \param channel Specifies which channel to apply the gain to. Channel 0 is left,
 * channel 1 is right
 *
 * \return 0 on success, or nonzero if an error occurred.
 */
int Bela_setPgaGain(float decibels, int channel);

/**
 * \brief Set the level of the onboard headphone amplifier.
 *
 * This function sets the level of the headphone output only (3-pin connector on the Bela
 * cape or the output jack on the BeagleBone Audio Cape). It does not affect the level of the
 * speakers or the line out pads on the cape.
 *
 * \b Important: do not call this function from within render(), as it does not make
 * any guarantees on real-time performance.
 *
 * \param decibels Level of the DAC output. Valid levels range from -63.5 (lowest) to
 * 0 (highest) in steps of 0.5dB. Levels between increments of 0.5 will be rounded down.
 *
 * \return 0 on success, or nonzero if an error occurred.
 */
int Bela_setHeadphoneLevel(float decibels);

/**
 * \brief Mute or unmute the onboard speaker amplifiers.
 *
 * This function mutes or unmutes the amplifiers on the Bela cape. Whether the speakers begin
 * muted or unmuted depends on the BelaInitSettings structure passed to Bela_initAudio().
 *
 * \b Important: do not call this function from within render(), as it does not make
 * any guarantees on real-time performance.
 *
 * \param mute 0 to enable the speakers, nonzero to mute the speakers.
 *
 * \return 0 on success, or nonzero if an error occurred.
 */
int Bela_muteSpeakers(int mute);

/** @} */

/**
 * \defgroup auxtask Auxiliary task support
 *
 * These functions are used to create separate real-time tasks (threads) which run at lower
 * priority than the audio processing. They can be used, for example, for large time-consuming
 * calculations which would take more than one audio frame length to process, or they could be
 * used to communicate with external hardware when that communication might block or be delayed.
 *
 * All auxiliary tasks used by the program should be created in setup(). The tasks
 * can then be scheduled at will within the render() function.
 *
 * @{
 */

// *** Functions for creating auxiliary tasks ***

/**
 * \brief Create a new auxiliary task.
 *
 * This function creates a new auxiliary task which, when scheduled, runs the function specified
 * in the first argument. Note that the task does not run until scheduleAuxiliaryTask() is called.
 * Auxiliary tasks should be created in setup() and never in render() itself.
 *
 * The second argument specifies the real-time priority. Valid values are between 0
 * and 99, and usually should be lower than \ref BELA_AUDIO_PRIORITY. Tasks with higher priority always
 * preempt tasks with lower priority.
 *
 * \param callback Function which will be called each time the auxiliary task is scheduled, unless it is already running.
 * \param priority Xenomai priority level at which the task should run.
 * \param name Name for this task, which should be unique system-wide (no other running program should use this name).
 * \param arg The argument passed to the callback function.
 * \param autoSchedule If true, the task will be scheduled at the end of each call to `render()`.
 */
AuxiliaryTask Bela_createAuxiliaryTask(void (*callback)(void*), int priority, const char *name, void* arg
#ifdef __cplusplus
= NULL
#endif /* __cplusplus */
);

/**
 * \brief Run an auxiliary task which has previously been created.
 *
 * This function will schedule an auxiliary task to run. 
 *
 * If the task is already running, calling this function has no effect.
 * If the task is not running (e.g.: a previous invocation has returned), the \b callback function defined
 * in Bela_createAuxiliaryTask() will be called and it will be passed the \b arg pointer as its only parameter.
 *
 * This function is typically called from render() to start a lower-priority task. The function
 * will not run immediately, but only once any active higher priority tasks have finished.
 *
 * \param task Task to schedule for running.
 */
void Bela_scheduleAuxiliaryTask(AuxiliaryTask task);

void Bela_autoScheduleAuxiliaryTasks();

/**
 * \brief Initialize an auxiliary task so that it can be scheduled.
 *
 * User normally do not need to call this function.
 *
 * This function will start an auxiliary task but will NOT schedule it.
 * This means that the callback function associated with the task will NOT be executed.
 *
 * It will also set a flag in the associate InternalAuxiliaryTask to flag the
 * task as "started", so that successive calls to the same function for a given AuxiliaryTask
 * have no effect.
 * The user should never be required to call this function directly, as it is called
 * by Bela_scheduleAuxiliaryTask if needed (e.g.: if a task is scheduled in setup() )
 * or immediately after starting the audio thread.
 *
* \param task Task to start.
 */

int Bela_startAuxiliaryTask(AuxiliaryTask task);
/** @} */
#include <Utilities.h>

<<<<<<< HEAD
/**\cond HIDDEN_SYMBOLS
// TODO: There is a bug in the PRU code that prevents it from working when SPI is disabled.
// To work around it, we leave the SPI enabled ( as it does not affect the load of the ARM core), but
// we avoid processing the analog channels, to save CPU time. We use global variable gProcessAnalog
// in RTAudio.cpp and PRU.cpp to store the actual value of analog_enabled. To reproduce the bug,
// undefine the line below and run with -N0 (analog disabled)
 */
#define PRU_SIGXCPU_BUG_WORKAROUND
/**
 * \endcond
 */
#ifdef __cplusplus
}
#endif

=======
>>>>>>> 2487ea35
#endif /* BELA_H_ */<|MERGE_RESOLUTION|>--- conflicted
+++ resolved
@@ -747,22 +747,8 @@
 /** @} */
 #include <Utilities.h>
 
-<<<<<<< HEAD
-/**\cond HIDDEN_SYMBOLS
-// TODO: There is a bug in the PRU code that prevents it from working when SPI is disabled.
-// To work around it, we leave the SPI enabled ( as it does not affect the load of the ARM core), but
-// we avoid processing the analog channels, to save CPU time. We use global variable gProcessAnalog
-// in RTAudio.cpp and PRU.cpp to store the actual value of analog_enabled. To reproduce the bug,
-// undefine the line below and run with -N0 (analog disabled)
- */
-#define PRU_SIGXCPU_BUG_WORKAROUND
-/**
- * \endcond
- */
 #ifdef __cplusplus
 }
 #endif
 
-=======
->>>>>>> 2487ea35
 #endif /* BELA_H_ */