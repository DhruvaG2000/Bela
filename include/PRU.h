--- conflicted
+++ resolved
@@ -9,14 +9,9 @@
 #define PRU_H_
 
 #include <stdint.h>
-<<<<<<< HEAD
 #include "Bela.h"
 #include "Gpio.h"
-=======
-#include "../include/Bela.h"
-#include "../include/Gpio.h"
-#include "../include/AudioCodec.h"
->>>>>>> d5bab597
+#include "AudioCodec.h"
 
 /**
  * Internal version of the BelaContext struct which does not have const
@@ -213,12 +208,8 @@
 	BelaHw belaHw;
 
 	Gpio belaCapeButton; // Monitoring the bela cape button
-<<<<<<< HEAD
 	Gpio underrunLed; // Flashing an LED upon underrun
-=======
-
 	AudioCodec *codec; // Required to hard reset audio codec from loop
->>>>>>> d5bab597
 };
 
 
