--- conflicted
+++ resolved
@@ -315,10 +315,7 @@
 
 	//initialize libpd. This clears the search path
 	libpd_init();
-<<<<<<< HEAD
-=======
 	//Add the current folder to the search path for externals
->>>>>>> 36499e72
 	libpd_add_to_search_path(".");
 	libpd_add_to_search_path("../pd-externals");
 
