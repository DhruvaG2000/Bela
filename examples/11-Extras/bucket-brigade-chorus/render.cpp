--- conflicted
+++ resolved
@@ -68,26 +68,16 @@
 
 void render(BelaContext *context, void *userData)
 {
-	static float lfoPhase=0;
-<<<<<<< HEAD
+	static float lfoPhase = 0;
 	float amplitude = lfoAmplitude * 4700; // range of variation around D. D has to be between [0 9999]
-	lfoPhase+=lfoRate*2*M_PI*context->audioFrames/context->audioSampleRate;
-	D=amplitude+amplitude*sinf(lfoPhase);
+	lfoPhase+=lfoRate * 2.f * (float)M_PI * context->audioFrames/context->audioSampleRate;
+	D=amplitude+amplitude * sinf(lfoPhase);
 	Bela_scheduleAuxiliaryTask(updatePll);
-=======
-	float amplitude = lfoAmplitude * 4700.f; // range of variation around D. D has to be between [0 9999]
-	lfoPhase += lfoRate * 2.f * (float)M_PI * context->audioFrames / context->audioSampleRate;
-	D = amplitude + amplitude*sinf(lfoPhase);
->>>>>>> bc9f9d2e
 
 	for(unsigned int n = 0; n < context->audioFrames; n++) {
 		float input = audioRead(context, n, 0) + audioRead(context, n, 1);
 	    delay[writePointer++] = input + delay[readPointer]*feedback;
-<<<<<<< HEAD
 	    float output = (dry * input + wet * delay[readPointer++] ) * 0.5;
-=======
-	    float output = (input + 0.9f*delay[readPointer++] ) * 0.5f;
->>>>>>> bc9f9d2e
 		audioWrite(context, n, 0, output);
 		audioWrite(context, n, 1, output);
 		if(writePointer>=delayLength)
@@ -97,22 +87,10 @@
 	}
 }
 
+// cleanup_render() is called once at the end, after the audio has stopped.
+// Release any resources that were allocated in initialise_render().
+
 void cleanup(BelaContext *context, void *userData)
 {
     
-}
-
-/**
-
-\example bucket-brigate-chorus/render.cpp
-
-This example shows how the master clock driving the audio converter can be
-modulated in order to achieve what in principle is a perfect virtual-analog
-emulation of a Bucket-Brigade based chorus effect, of the likes of those found
-on string machines and analog chorus and flanger effects. Read more on BBDs
-[here](http://dafx10.iem.at/papers/RaffelSmith_DAFx10_P42.pdf).
-
-In practice in this example you get some distortion due to the PLL of the clock
-being adjusted over time. Disabling the analog I/O should allow for wider variations (larger values of `lfoAmplitude`).
-*
-*/
+}