--- conflicted
+++ resolved
@@ -113,16 +113,6 @@
 		
 		// Peak detection on the audio inputs, with offset to catch
 		// DC errors
-<<<<<<< HEAD
-		for(int ch = 0; ch < 2; ch++) {
-			if(context->audioIn[2*n + ch] > gPositivePeakLevels[ch])
-				gPositivePeakLevels[ch] = context->audioIn[2*n + ch];
-			gPositivePeakLevels[ch] += 0.1f;
-			gPositivePeakLevels[ch] *= gPeakLevelDecayRate;
-			gPositivePeakLevels[ch] -= 0.1f;
-			if(context->audioIn[2*n + ch] < gNegativePeakLevels[ch])
-				gNegativePeakLevels[ch] = context->audioIn[2*n + ch];
-=======
 		for(int ch = 0; ch < context->audioInChannels; ch++) {
 			float value = audioRead(context, n, ch);
 			if(value > gPositivePeakLevels[ch])
@@ -132,7 +122,6 @@
 			gPositivePeakLevels[ch] -= 0.1f;
 			if(value < gNegativePeakLevels[ch])
 				gNegativePeakLevels[ch] = value;
->>>>>>> c15178a7
 			gNegativePeakLevels[ch] -= 0.1f;
 			gNegativePeakLevels[ch] *= gPeakLevelDecayRate;
 			gNegativePeakLevels[ch] += 0.1f;
@@ -143,10 +132,6 @@
 		const char* enabledChannelLabel;
 		const char* disabledChannelLabel;
 		if(gAudioTestState == kStateTestingAudioLeft) {
-<<<<<<< HEAD
-			context->audioOut[2*n] = 0.2f * sinf(phase);
-			context->audioOut[2*n + 1] = 0;		
-=======
 			enabledChannel = 0;
 			disabledChannel = 1;
 			enabledChannelLabel = "Left";
@@ -161,7 +146,6 @@
 		{
 			audioWrite(context, n, enabledChannel, 0.2f * sinf(phase));
 			audioWrite(context, n, disabledChannel, 0);
->>>>>>> c15178a7
 			
 			frequency = 3000.0;
 			phase += 2.0f * (float)M_PI * frequency / context->audioSampleRate;
@@ -215,62 +199,11 @@
 				}
 			}
 		}
-<<<<<<< HEAD
-		else if(gAudioTestState == kStateTestingAudioRight) {
-			context->audioOut[2*n] = 0;
-			context->audioOut[2*n + 1] = 0.2f * sinf(phase);
-			
-			frequency = 3000.0;
-			phase += 2.0f * (float)M_PI * frequency / context->audioSampleRate;
-			if(phase >= M_PI)
-				phase -= 2.0f * (float)M_PI;
-			
-			gAudioTestStateSampleCount++;
-			if(gAudioTestStateSampleCount >= gAudioTestStateSampleThreshold) {
-				// Check if we have the expected input: signal on the left but not
-				// on the right
-				if((gPositivePeakLevels[1] - gNegativePeakLevels[1]) >= gPeakLevelHighThreshold 
-					&& (gPositivePeakLevels[0] -  gNegativePeakLevels[0]) <= gPeakLevelLowThreshold &&
-					fabsf(gPositivePeakLevels[0]) < gDCOffsetThreshold &&
-					fabsf(gNegativePeakLevels[0]) < gDCOffsetThreshold) {
-					// Successful test: increment counter
-					gAudioTestSuccessCounter++;
-					if(gAudioTestSuccessCounter >= gAudioTestSuccessCounterThreshold) {
-						gAudioTestSuccessCounter = 0;							
-						gAudioTestStateSampleCount = 0;
-						rt_printf("Audio Right test succesful\n");
-						rt_printf("Testing analog\n");
-						gAudioTestState = kStateTestingAudioDone;
-					}
-				}
-				else {
-					if(!((context->audioFramesElapsed + n) % 22050)) {
-						// Debugging print messages
-						if((gPositivePeakLevels[1] - gNegativePeakLevels[1]) < gPeakLevelHighThreshold)
-							rt_printf("Right Audio In FAIL: insufficient signal: %f\n", 
-										gPositivePeakLevels[1] - gNegativePeakLevels[1]);
-						else if(gPositivePeakLevels[0] -  gNegativePeakLevels[0] > gPeakLevelLowThreshold)
-							rt_printf("Left Audio In FAIL: signal present when it should not be: %f\n",
-										gPositivePeakLevels[0] -  gNegativePeakLevels[0]);
-						else if(fabsf(gPositivePeakLevels[0]) >= gDCOffsetThreshold ||
-								fabsf(gNegativePeakLevels[0]) >= gDCOffsetThreshold)
-							rt_printf("Left Audio In FAIL: DC offset: (%f, %f)\n",
-										gPositivePeakLevels[0], gNegativePeakLevels[0]);						
-					}
-					gAudioTestSuccessCounter--;
-					if(gAudioTestSuccessCounter <= 0)
-						gAudioTestSuccessCounter = 0;
-				}
-			}			
-		}
-		else {
-=======
 		if(
 			gAudioTestState == kStateTestingAnalogDone || // Bela Mini: the audio outs are used also for testing analogs, so we only play the tone at the end of all tests
 			(gAudioTestState >= kStateTestingAudioDone && context->analogOutChannels) // Bela: we play as soon as testing audio ends, while live-testing the analogs.
 		)
 		{
->>>>>>> c15178a7
 			// Audio input testing finished. Play tones depending on status of
 			// analog testing
 			audioWrite(context, n, 0, gEnvelopeValueL * sinf(phase));
@@ -292,8 +225,6 @@
 					gEnvelopeSampleCount = 0;
 				}
 				frequency = 880.0;
-<<<<<<< HEAD
-=======
 				if(led1)
 				{
 					led1->write(gEnvelopeValueL > 0.2);
@@ -302,7 +233,6 @@
 				{
 					led2->write(gEnvelopeValueR > 0.2);
 				}
->>>>>>> c15178a7
 			} else {
 				gEnvelopeValueL = gEnvelopeValueR = 0.5;
 				gEnvelopeLastChannel = 0;
